module FokkerPlanckTimeEvolutionTests
include("setup.jl")

using Base.Filesystem: tempname
using MPI

using moment_kinetics.coordinates: define_coordinate
using moment_kinetics.input_structs: grid_input, advection_input
using moment_kinetics.load_data: open_readonly_output_file, load_coordinate_data,
                                 load_species_data, load_fields_data,
                                 load_charged_particle_moments_data, load_pdf_data,
                                 load_time_data, load_species_data
using moment_kinetics.type_definitions: mk_float

const analytical_rtol = 3.e-2
const regression_rtol = 2.e-8

# Create a temporary directory for test output
test_output_directory = tempname()
mkpath(test_output_directory)

# The expected output
struct expected_data
    vpa::Array{mk_float, 1}
    vperp::Array{mk_float, 1}
    phi::Array{mk_float, 1} #time
    n_charged::Array{mk_float, 1} #time
    upar_charged::Array{mk_float, 1} # time
    ppar_charged::Array{mk_float, 1} # time
    pperp_charged::Array{mk_float, 1} # time
    qpar_charged::Array{mk_float, 1} # time
    v_t_charged::Array{mk_float, 1} # time
    dSdt::Array{mk_float, 1} # time
    f_charged::Array{mk_float, 3} # vpa, vperp, time
end

const expected =
  expected_data(
   [-3.0, -2.5, -2.0, -1.5, -1.0, -0.5, 0.0, 0.5, 1.0, 1.5, 2.0, 2.5, 3.0],
   [0.155051025721682, 0.644948974278318, 1.000000000000000, 1.500000000000000, 2.000000000000000, 2.500000000000000, 3.000000000000000],
   # Expected phi:
   [-1.267505494648937, -1.275683298550937],
   # Expected n_charged:
   [0.2815330322340072, 0.2792400986636072],
   # Expected upar_charged:
   [0.0, 0.0],
   # Expected ppar_charged:
   [0.17982280248048935, 0.14891126175332367],
   # Expected pperp_charged
   [0.14340146667506784, 0.1581377822859991],
   # Expected qpar_charged
   [0.0, 0.0],
   # Expected v_t_charged
   [1.0511726083010418, 1.0538509291794658],
   # Expected dSdt
   [0.0, 1.1853081348031516e-5],
   # Expected f_charged:
   [0.0 0.0 0.0 0.0 0.0 0.0 0.0;
    0.0006199600161806666 0.00047805300997075977 0.0002665817112117718 7.637693901737056e-5 1.3272321881722645e-5 1.3988924344690309e-6 0.0;
    0.005882016862626724 0.0045356406743786385 0.002529256854781707 0.0007246442213864763 0.00012592428394890537 1.3272321881722645e-5 0.0;
    0.03384866997225574 0.026100809957763767 0.01455486826237011 0.004170039574837177 0.000724644221263874 7.637693900444835e-5 0.0;
    0.11813810317200342 0.09109664226661075 0.05079917556123135 0.01455420747483572 0.0025291420266981487 0.0002665696084208068 0.0;
    0.22957946520936198 0.17702940755267918 0.0987187642706944 0.0282833995036643 0.004914917865936108 0.0005180285318549189 0.0;
    0.0 0.0 0.0 0.0 0.0 0.0 0.0;
    0.22957946520936204 0.1770294075526792 0.0987187642706944 0.0282833995036643 0.004914917865936108 0.0005180285318549189 0.0;
    0.11813810317200349 0.0910966422666108 0.050799175561231376 0.01455420747483573 0.0025291420266981487 0.0002665696084208068 0.0;
    0.03384866997225574 0.026100809957763767 0.01455486826237011 0.004170039574837177 0.000724644221263874 7.637693900444835e-5 0.0;
    0.005882016862626724 0.0045356406743786385 0.002529256854781707 0.0007246442213864763 0.00012592428394890537 1.3272321881722645e-5 0.0;
    0.0006199600161806666 0.00047805300997075977 0.0002665817112117718 7.637693901737056e-5 1.3272321881722645e-5 1.3988924344690309e-6 0.0;
    0.0 0.0 0.0 0.0 0.0 0.0 0.0;;;
    0.0 0.0 0.0 0.0 0.0 0.0 0.0;
    0.0001712743622973216 7.105465094508053e-5 -7.829380680167827e-5 -0.00015364081956318698 -9.097098213067502e-5 -3.311284120491419e-5 0.0;
    0.005883280697248667 0.004667594200766182 0.002855965521103658 0.0008138347136178689 2.44260649525292e-5 -9.753249634264602e-5 0.0;
    0.02792209301450194 0.022385716644538384 0.01413535091105969 0.004677801530322722 0.0007105315221401102 -0.00022400635166536323 0.0;
    0.08117458037332098 0.06563459159004267 0.04247673844050208 0.015087784332275832 0.0029056314178876035 -0.00023019804543218203 0.0;
    0.15133793170654106 0.12313903060106579 0.08111673445361306 0.029975277983613262 0.00626735398468981 7.553501812465833e-6 0.0;
    0.18493902160817713 0.15073513412904313 0.09976414473955808 0.037251581926306565 0.007941836186495122 0.00016196175024033304 0.0;
    0.15133793170654092 0.12313903060106571 0.08111673445361306 0.02997527798361324 0.006267353984689816 7.553501812469816e-6 0.0;
    0.081174580373321 0.06563459159004267 0.042476738440502065 0.015087784332275821 0.002905631417887614 -0.0002301980454321778 0.0;
    0.027922093014501933 0.022385716644538384 0.014135350911059698 0.004677801530322729 0.0007105315221401184 -0.00022400635166536134 0.0;
    0.005883280697248667 0.004667594200766184 0.002855965521103663 0.0008138347136178759 2.4426064952530956e-5 -9.753249634264635e-5 0.0;
    0.0001712743622973275 7.105465094508572e-5 -7.829380680167411e-5 -0.00015364081956318568 -9.097098213067551e-5 -3.311284120491447e-5 0.0;
    0.0 0.0 0.0 0.0 0.0 0.0 0.0])
###########################################################################################
# to modify the test, with a new expected f, print the new f using the following commands
# in an interative Julia REPL. The path is the path to the .dfns file. 
########################################################################################## 
"""
fid = open_readonly_output_file(path, "dfns")
f_charged_vpavperpzrst = load_pdf_data(fid)
f_charged = f_charged_vpavperpzrst[:,:,1,1,1,:]
ntind = 2
nvpa = 13  #subject to grid choices
nvperp = 7 #subject to grid choices
for k in 1:ntind
  for j in 1:nvperp-1
      for i in 1:nvpa-1
         @printf("%.15f ", f_charged[i,j,k])
         print("; ")
      end
      @printf("%.15f ", f_charged[nvpa,j,k])
      print(";;\n")
  end
  for i in 1:nvpa-1
    @printf("%.15f ", f_charged[i,nvperp,k])
    print("; ")
  end
  @printf("%.15f ", f_charged[nvpa,nvperp,k])
  if k < ntind
      print(";;;\n")
  end  
end
"""
# default inputs for tests
test_input_gauss_legendre = Dict("run_name" => "gausslegendre_pseudospectral",
                              "base_directory" => test_output_directory,
                              "n_ion_species" => 1,
                              "n_neutral_species" => 0,
                              "T_wall" => 1.0,
                              "T_e" => 1.0,
                              "initial_temperature2" => 1.0,
                              "vpa_ngrid" => 3,
                              "vpa_L" => 6.0,
                              "vpa_nelement" => 6,
                              "vpa_bc" => "zero",
                              "vpa_discretization" => "gausslegendre_pseudospectral",
                              "vperp_ngrid" => 3,
                              "vperp_nelement" => 3,
                              "vperp_L" => 3.0,
                              "vperp_discretization" => "gausslegendre_pseudospectral",
                              "split_operators" => false,
                              "ionization_frequency" => 0.0,
                              "charge_exchange_frequency" => 0.0,
                              "constant_ionization_rate" => false,
                              "electron_physics" => "boltzmann_electron_response",
                              "nuii" => 1.0,
<<<<<<< HEAD
                              "Bzed" => 1.0,
                              "Bmag" => 1.0,
                              "rhostar" => 1.0,
=======
                              "use_semi_lagrange" => false,
>>>>>>> bd779b69
                              "z_IC_upar_amplitude1" => 0.0,
                              "z_IC_density_amplitude1" => 0.001,
                              "z_IC_upar_amplitude2" => 0.0,
                              "z_IC_temperature_phase1" => 0.0,
                              "z_IC_temperature_amplitude1" => 0.0,
                              "evolve_moments_parallel_pressure" => false,
                              "evolve_moments_conservation" => false,
                              "z_IC_option1" => "sinusoid",
                              "evolve_moments_parallel_flow" => false,
                              "z_IC_density_phase2" => 0.0,
                              "z_discretization" => "chebyshev_pseudospectral",                              
                              "z_IC_upar_phase2" => 0.0,
                              "evolve_moments_density" => false,
                              "z_IC_temperature_amplitude2" => 0.0,
                              "initial_density1" => 0.5,
                              "z_IC_upar_phase1" => 0.0,
                              "initial_density2" => 0.5,
                              "z_IC_density_phase1" => 0.0,
                              "z_IC_option2" => "sinusoid",
                              "z_IC_density_amplitude2" => 0.001,
                              "initial_temperature1" => 1.0,
                              "z_IC_temperature_phase2" => 0.0,
                              "z_ngrid" => 1,
                              "z_nelement_local" => 1,  
                              "z_nelement" => 1,
                              "z_bc" => "wall",
                              "r_discretization" => "chebyshev_pseudospectral",
                              "r_ngrid" => 1, 
                              "r_nelement" => 1,
                              "r_nelement_local" => 1,
                              "r_bc" => "periodic",   
                              "timestepping" => Dict{String,Any}("dt" => 0.01,
                                                                 "nstep" => 5000,
                                                                 "nwrite" => 5000,
                                                                 "nwrite_dfns" => 5000 ))


"""
Run a sound-wave test for a single set of parameters
"""
# Note 'name' should not be shared by any two tests in this file
function run_test(test_input, rtol, atol, upar_rtol=nothing; args...)
    # by passing keyword arguments to run_test, args becomes a Dict which can be used to
    # update the default inputs

    if upar_rtol === nothing
        upar_rtol = rtol
    end

    # Convert keyword arguments to a unique name
    name = test_input["run_name"]
    if length(args) > 0
        name = string(name, "_", (string(k, "-", v, "_") for (k, v) in args)...)

        # Remove trailing "_"
        name = chop(name)
    end

    # Provide some progress info
    println("    - testing ", name)

    # Convert dict from symbol keys to String keys
    modified_inputs = Dict(String(k) => v for (k, v) in args)

    # Update default inputs with values to be changed
    input = merge(test_input, modified_inputs)
    #input = test_input

    input["run_name"] = name

    # Suppress console output while running
    quietoutput() do
        # run simulation
        run_moment_kinetics(input)
    end

    phi = nothing
    n_charged = nothing
    upar_charged = nothing
    ppar_charged = nothing
    pperp_charged = nothing
    qpar_charged = nothing
    v_t_charged = nothing
    dSdt = nothing
    f_charged = nothing
    f_err = nothing
    vpa, vpa_spectral = nothing, nothing
    vperp, vperp_spectral = nothing, nothing

    if global_rank[] == 0
        quietoutput() do

            # Load and analyse output
            #########################

            path = joinpath(realpath(input["base_directory"]), name, name)

            # open the netcdf file containing moments data and give it the handle 'fid'
            fid = open_readonly_output_file(path, "moments")

            # load species, time coordinate data
            n_ion_species, n_neutral_species = load_species_data(fid)
            ntime, time = load_time_data(fid)
            n_ion_species, n_neutral_species = load_species_data(fid)
            
            # load fields data
            phi_zrt, Er_zrt, Ez_zrt = load_fields_data(fid)

            # load velocity moments data
            n_charged_zrst, upar_charged_zrst, ppar_charged_zrst, 
            pperp_charged_zrst, qpar_charged_zrst, v_t_charged_zrst, dSdt_zrst = load_charged_particle_moments_data(fid,extended_moments=true)
            
            close(fid)
            
            # open the netcdf file containing pdf data
            fid = open_readonly_output_file(path, "dfns")
            # load coordinates
            vpa, vpa_spectral = load_coordinate_data(fid, "vpa")
            vperp, vperp_spectral = load_coordinate_data(fid, "vperp")

            # load particle distribution function (pdf) data
            f_charged_vpavperpzrst = load_pdf_data(fid)
            
            close(fid)
            # select the single z, r, s point
            # keep the two time points in the arrays
            phi = phi_zrt[1,1,:]
            n_charged = n_charged_zrst[1,1,1,:]
            upar_charged = upar_charged_zrst[1,1,1,:]
            ppar_charged = ppar_charged_zrst[1,1,1,:]
            pperp_charged = pperp_charged_zrst[1,1,1,:]
            qpar_charged = qpar_charged_zrst[1,1,1,:]
            v_t_charged = v_t_charged_zrst[1,1,1,:]
            dSdt = dSdt_zrst[1,1,1,:]
            f_charged = f_charged_vpavperpzrst[:,:,1,1,1,:]
            f_err = copy(f_charged)
            # Unnormalize f
            # NEED TO UPGRADE TO 2V MOMENT KINETICS HERE
            
        end
        
        function test_values(tind)
            @testset "tind=$tind" begin
                # Check grids
                #############
                
                @test isapprox(expected.vpa[:], vpa.grid[:], atol=atol)
                @test isapprox(expected.vperp[:], vperp.grid[:], atol=atol)
            
                # Check electrostatic potential
                ###############################
                
                @test isapprox(expected.phi[tind], phi[tind], rtol=rtol)

                # Check charged particle moments and f
                ######################################

                @test isapprox(expected.n_charged[tind], n_charged[tind], atol=atol)
                @test isapprox(expected.upar_charged[tind], upar_charged[tind], atol=atol)
                @test isapprox(expected.ppar_charged[tind], ppar_charged[tind], atol=atol)
                @test isapprox(expected.pperp_charged[tind], pperp_charged[tind], atol=atol)
                @test isapprox(expected.qpar_charged[tind], qpar_charged[tind], atol=atol)
                @test isapprox(expected.v_t_charged[tind], v_t_charged[tind], atol=atol)
                @test isapprox(expected.dSdt[tind], dSdt[tind], atol=atol)
                @. f_err = abs(expected.f_charged - f_charged)
                max_f_err = maximum(f_err)
                @test isapprox(max_f_err, 0.0, atol=atol)
                @test isapprox(expected.f_charged[:,:,tind], f_charged[:,:,tind], atol=atol)
            end
        end

        # Test initial values
        test_values(1)

        # Test final values
        test_values(2)
    end
end


function runtests()
    @testset "Fokker Planck dFdt = C[F,F] relaxation test" verbose=use_verbose begin
        println("Fokker Planck dFdt = C[F,F] relaxation test")

        # GaussLegendre pseudospectral
        # Benchmark data is taken from this run (GaussLegendre)
        @testset "Gauss Legendre base" begin
            run_test(test_input_gauss_legendre, 1.e-14, 1.0e-14 )
        end
    end
end

end # FokkerPlanckTimeEvolutionTests


using .FokkerPlanckTimeEvolutionTests

FokkerPlanckTimeEvolutionTests.runtests()<|MERGE_RESOLUTION|>--- conflicted
+++ resolved
@@ -134,13 +134,6 @@
                               "constant_ionization_rate" => false,
                               "electron_physics" => "boltzmann_electron_response",
                               "nuii" => 1.0,
-<<<<<<< HEAD
-                              "Bzed" => 1.0,
-                              "Bmag" => 1.0,
-                              "rhostar" => 1.0,
-=======
-                              "use_semi_lagrange" => false,
->>>>>>> bd779b69
                               "z_IC_upar_amplitude1" => 0.0,
                               "z_IC_density_amplitude1" => 0.001,
                               "z_IC_upar_amplitude2" => 0.0,
