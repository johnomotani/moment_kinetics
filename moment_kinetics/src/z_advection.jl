--- conflicted
+++ resolved
@@ -106,12 +106,7 @@
                 # vpa bzed
                 @. @views advect.speed[:,ivpa,ivperp,ir] = vpa.grid[ivpa]*bzed[:,ir]
                 # ExB drift
-<<<<<<< HEAD
-                @. geofac = bzeta[:,ir]*jacobian[:,ir]/Bmag[:,ir]
-                @. @views advect.speed[:,ivpa,ivperp,ir] += ExBfac*geofac*fields.gEr[ivperp,:,ir,is]
-=======
-                @. @views advect.speed[:,ivpa,ivperp,ir] += ExBfac*bzeta[:,ir]*jacobian[:,ir]/Bmag[:,ir]*fields.Er[:,ir]
->>>>>>> 70b64099
+                @. @views advect.speed[:,ivpa,ivperp,ir] += ExBfac*bzeta[:,ir]*jacobian[:,ir]/Bmag[:,ir]*fields.gEr[ivperp,:,ir,is]
                 # magnetic curvature drift
                 @. @views advect.speed[:,ivpa,ivperp,ir] += rhostar*(vpa.grid[ivpa]^2)*cvdriftz[:,ir]
                 # magnetic grad B drift
