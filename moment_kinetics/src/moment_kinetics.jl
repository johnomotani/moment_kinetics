--- conflicted
+++ resolved
@@ -390,7 +390,7 @@
             reload_evolving_fields!(pdf, moments, boundary_distributions,
                                     backup_prefix_iblock, restart_time_index,
                                     composition, geometry, r, z, vpa, vperp, vzeta, vr,
-                                    vz; run_directory=io_input.output_dir)
+                                    vz)
 
         # Re-initialize the source amplitude here instead of loading it from the restart
         # file so that we can change the settings between restarts.
@@ -403,13 +403,8 @@
     # the main time advance loop -- including normalisation of f by density if requested
 
     moments, fields, spectral_objects, advect_objects,
-<<<<<<< HEAD
-    scratch, advance, t_params, fp_arrays, scratch_dummy, manufactured_source_list =
-        setup_time_advance!(pdf, vz, vr, vzeta, vpa, vperp, z, r, vz_spectral,
-=======
-    scratch, advance, fp_arrays, gyroavs, scratch_dummy, manufactured_source_list =
+    scratch, advance, t_params, fp_arrays, gyroavs, scratch_dummy, manufactured_source_list =
         setup_time_advance!(pdf, vz, vr, vzeta, vpa, vperp, z, r, gyrophase, vz_spectral,
->>>>>>> 16d6275e
             vr_spectral, vzeta_spectral, vpa_spectral, vperp_spectral, z_spectral,
             r_spectral, composition, drive_input, moments, t_input, code_time, dt,
             dt_before_last_fail, collisions, species, geometry, boundary_distributions,
