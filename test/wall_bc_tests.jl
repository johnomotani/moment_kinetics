module WallBC

# Regression test using wall boundary conditions. Runs to steady state and then
# checks phi profile against saved reference output.

include("setup.jl")

using Base.Filesystem: tempname
using MPI
using TimerOutputs

using moment_kinetics.coordinates: define_coordinate
using moment_kinetics.input_structs: grid_input, advection_input
using moment_kinetics.interpolation: interpolate_to_grid_z
using moment_kinetics.load_data: open_readonly_output_file
using moment_kinetics.load_data: load_fields_data,
                                 load_pdf_data, load_time_data,
                                 load_species_data

# Create a temporary directory for test output
test_output_directory = tempname()
mkpath(test_output_directory)

# default inputs for tests
test_input_finite_difference = Dict("n_ion_species" => 1,
                                    "n_neutral_species" => 1,
                                    "boltzmann_electron_response" => true,
                                    "run_name" => "finite_difference",
                                    "base_directory" => test_output_directory,
                                    "evolve_moments_density" => false,
                                    "evolve_moments_parallel_flow" => false,
                                    "evolve_moments_parallel_pressure" => false,
                                    "evolve_moments_conservation" => false,
                                    "T_e" => 1.0,
                                    "T_wall" => 1.0,
                                    "initial_density1" => 1.0,
                                    "initial_temperature1" => 1.0,
                                    "z_IC_option1" => "gaussian",
                                    "z_IC_density_amplitude1" => 0.001,
                                    "z_IC_density_phase1" => 0.0,
                                    "z_IC_upar_amplitude1" => 0.0,
                                    "z_IC_upar_phase1" => 0.0,
                                    "z_IC_temperature_amplitude1" => 0.0,
                                    "z_IC_temperature_phase1" => 0.0,
                                    "vpa_IC_option1" => "gaussian",
                                    "vpa_IC_density_amplitude1" => 1.0,
                                    "vpa_IC_density_phase1" => 0.0,
                                    "vpa_IC_upar_amplitude1" => 0.0,
                                    "vpa_IC_upar_phase1" => 0.0,
                                    "vpa_IC_temperature_amplitude1" => 0.0,
                                    "vpa_IC_temperature_phase1" => 0.0,
                                    "initial_density2" => 1.0,
                                    "initial_temperature2" => 1.0,
                                    "z_IC_option2" => "gaussian",
                                    "z_IC_density_amplitude2" => 0.001,
                                    "z_IC_density_phase2" => 0.0,
                                    "z_IC_upar_amplitude2" => 0.0,
                                    "z_IC_upar_phase2" => 0.0,
                                    "z_IC_temperature_amplitude2" => 0.0,
                                    "z_IC_temperature_phase2" => 0.0,
                                    "vpa_IC_option2" => "gaussian",
                                    "vpa_IC_density_amplitude2" => 1.0,
                                    "vpa_IC_density_phase2" => 0.0,
                                    "vpa_IC_upar_amplitude2" => 0.0,
                                    "vpa_IC_upar_phase2" => 0.0,
                                    "vpa_IC_temperature_amplitude2" => 0.0,
                                    "vpa_IC_temperature_phase2" => 0.0,
                                    "charge_exchange_frequency" => 2.0,
                                    "ionization_frequency" => 2.0,
                                    "constant_ionization_rate" => false,
                                    "nstep" => 10000,
                                    "dt" => 1.0e-5,
                                    "nwrite" => 100,
                                    "use_semi_lagrange" => false,
                                    "n_rk_stages" => 4,
                                    "split_operators" => false,
                                    "r_ngrid" => 1,
                                    "r_nelement" => 1,
                                    "r_bc" => "periodic",
                                    "r_discretization" => "finite_difference",
                                    "z_ngrid" => 200,
                                    "z_nelement" => 1,
                                    "z_bc" => "wall",
                                    "z_discretization" => "finite_difference",
                                    "z_element_spacing_option" => "uniform",
                                    "vpa_ngrid" => 400,
                                    "vpa_nelement" => 1,
                                    "vpa_L" => 8.0,
                                    "vpa_bc" => "periodic",
                                    "vpa_discretization" => "finite_difference",
                                    "vz_ngrid" => 400,
                                    "vz_nelement" => 1,
                                    "vz_L" => 8.0,
                                    "vz_bc" => "periodic",
                                    "vz_discretization" => "finite_difference")

test_input_chebyshev = merge(test_input_finite_difference,
                             Dict("run_name" => "chebyshev_pseudospectral",
                                  "z_discretization" => "chebyshev_pseudospectral",
                                  "z_ngrid" => 9,
                                  "z_nelement" => 2,
                                  "z_element_spacing_option" => "uniform",
                                  "vpa_discretization" => "chebyshev_pseudospectral",
                                  "vpa_ngrid" => 17,
                                  "vpa_nelement" => 10,
                                  "vz_discretization" => "chebyshev_pseudospectral",
                                  "vz_ngrid" => 17,
                                  "vz_nelement" => 10))
                                  
test_input_chebyshev_sqrt_grid_odd = merge(test_input_finite_difference,
                             Dict("run_name" => "chebyshev_pseudospectral",
                                  "z_discretization" => "chebyshev_pseudospectral",
                                  "z_ngrid" => 9,
                                  "z_nelement" => 5, # minimum nontrival nelement (odd)
                                  "z_element_spacing_option" => "sqrt",
                                  "vpa_discretization" => "chebyshev_pseudospectral",
                                  "vpa_ngrid" => 17,
                                  "vpa_nelement" => 10,
                                  "vz_discretization" => "chebyshev_pseudospectral",
                                  "vz_ngrid" => 17,
                                  "vz_nelement" => 10))
test_input_chebyshev_sqrt_grid_even = merge(test_input_finite_difference,
                             Dict("run_name" => "chebyshev_pseudospectral",
                                  "z_discretization" => "chebyshev_pseudospectral",
                                  "z_ngrid" => 9,
                                  "z_nelement" => 6, # minimum nontrival nelement (even)
                                  "z_element_spacing_option" => "sqrt",
                                  "vpa_discretization" => "chebyshev_pseudospectral",
                                  "vpa_ngrid" => 17,
                                  "vpa_nelement" => 10,
                                  "vz_discretization" => "chebyshev_pseudospectral",
                                  "vz_ngrid" => 17,
                                  "vz_nelement" => 10))

# Reference output interpolated onto a common set of points for comparing
# different discretizations, taken from a Chebyshev run with z_grid=9,
# z_nelement=8, nstep=40000, dt=0.00025
cross_compare_points = collect(LinRange(-0.5, 0.5, 7))
cross_compare_phi = [-1.1689445031600723, -0.7419935821024918, -0.7028946489842773,
                     -0.6917192346866861, -0.7028946489842764, -0.7419935821024903,
                     -1.1689445031600707]

# Not actually used in the tests, but needed for first argument of run_moment_kinetics
to = TimerOutput()

"""
Run a test for a single set of parameters
"""
# Note 'name' should not be shared by any two tests in this file
function run_test(test_input, expected_phi, tolerance; args...)
    # by passing keyword arguments to run_test, args becomes a Dict which can be used to
    # update the default inputs

    # Convert keyword arguments to a unique name
    name = test_input["run_name"] * ", with element spacing: " * test_input["z_element_spacing_option"]
    if length(args) > 0
        name = string(name, "_", (string(k, "-", v, "_") for (k, v) in args)...)

        # Remove trailing "_"
        name = chop(name)
    end

    # Provide some progress info
    println("    - testing ", name)

    # Convert dict from symbol keys to String keys
    modified_inputs = Dict(String(k) => v for (k, v) in args)

    # Update default inputs with values to be changed
    input = merge(test_input, modified_inputs)

    input["run_name"] = name

    # Suppress console output while running
    phi = undef
    quietoutput() do
        # run simulation
        run_moment_kinetics(to, input)
    end

    if global_rank[] == 0
        quietoutput() do
            # Load and analyse output
            #########################

            path = joinpath(realpath(input["base_directory"]), name, name)

            # open the netcdf file and give it the handle 'fid'
            fid = open_readonly_output_file(path,"moments")

            # load species, time coordinate data
            n_ion_species, n_neutral_species = load_species_data(fid)
            ntime, time = load_time_data(fid)
            n_ion_species, n_neutral_species = load_species_data(fid)
            
            # load fields data
            phi_zrt, Er_zrt, Ez_zrt = load_fields_data(fid)

            close(fid)
            
            phi = phi_zrt[:,1,:]
        end

        # Regression test
        actual_phi = phi[begin:3:end, end]
        if expected_phi == nothing
            # Error: no expected input provided
            println("data tested would be: ", actual_phi)
            @test false
        else
            @test isapprox(actual_phi, expected_phi, rtol=3.e-10, atol=1.e-15)
        end

        # Create coordinates
        #
        # create the 'input' struct containing input info needed to create a coordinate
        # adv_input not actually used in this test so given values unimportant
        adv_input = advection_input("default", 1.0, 0.0, 0.0)
        cheb_option = "FFT"
		nrank_per_block = 0 # dummy value
		irank = 0 # dummy value
		comm = MPI.COMM_NULL # dummy value
        element_spacing_option = "uniform"
        input = grid_input("coord", test_input["z_ngrid"], test_input["z_nelement"], 
						   test_input["z_nelement"], nrank_per_block, irank, 1.0,
<<<<<<< HEAD
                           test_input["z_discretization"], "", test_input["z_bc"],
                           adv_input, comm, test_input["z_element_spacing_option"])
        z, z_spectral = define_coordinate(input)
=======
                           test_input["z_discretization"], "", cheb_option, test_input["z_bc"],
                           adv_input, comm)
        z = define_coordinate(input)
        if test_input["z_discretization"] == "chebyshev_pseudospectral"
            z_spectral = setup_chebyshev_pseudospectral(z)
        else
            z_spectral = false
        end
>>>>>>> 4c77b372

        # Cross comparison of all discretizations to same benchmark
        if test_input["z_element_spacing_option"] == "uniform" 
            # Only support this test for uniform element spacing.
            # phi is better resolved by "sqrt" spacing grid, so disagrees with benchmark data from
            # simulation with uniform element spacing.
            phi_interp = interpolate_to_grid_z(cross_compare_points, phi[:, end], z, z_spectral)
            @test isapprox(phi_interp, cross_compare_phi, rtol=tolerance, atol=1.e-15)
        end
    end
end

function runtests()

    @testset "Wall boundary conditions" verbose=use_verbose begin
        println("Wall boundary condition tests")

        @testset_skip "FD test case does not conserve density" "finite difference" begin
            run_test(test_input_finite_difference, nothing, 2.e-3)
        end

        @testset "Chebyshev uniform" begin
            run_test(test_input_chebyshev,
                     [-1.1689445031600718, -0.7479504438063098, -0.6947559936893813,
                      -0.6917252442591313, -0.7180152498764835, -0.9980114095597415],
                     2.e-3)
        end
        
        @testset "Chebyshev sqrt grid odd" begin
            run_test(test_input_chebyshev_sqrt_grid_odd,
                     [-1.2047298885671576, -0.9431378294506091, -0.8084332392927167,
                     -0.7812620422650213, -0.7233303514000929, -0.7003878610612269,
                     -0.69572751349158, -0.6933148921301019, -0.6992503992521327,
                     -0.7115787972775218, -0.7596015032228407, -0.795776514029509,
                     -0.876303297135126, -1.1471244425913258],
                     2.e-3)
        end
        @testset "Chebyshev sqrt grid even" begin
            run_test(test_input_chebyshev_sqrt_grid_even,
                     [-1.213617049279473, -1.0054529928344382, -0.871444761913497,
                     -0.836017699317097, -0.7552110924643832, -0.7264644073096705,
                     -0.7149147366621806, -0.6950077192395091, -0.6923364889119271,
                     -0.6950077192395089, -0.7149147366621814, -0.7264644073096692,
                     -0.7552110924643836, -0.8360176993170979, -0.8714447619134948,
                     -1.0054529928344376, -1.2136170492794727],
                     2.e-3)
        end
    end
end

end # WallBC


using .WallBC

WallBC.runtests()<|MERGE_RESOLUTION|>--- conflicted
+++ resolved
@@ -222,21 +222,10 @@
 		comm = MPI.COMM_NULL # dummy value
         element_spacing_option = "uniform"
         input = grid_input("coord", test_input["z_ngrid"], test_input["z_nelement"], 
-						   test_input["z_nelement"], nrank_per_block, irank, 1.0,
-<<<<<<< HEAD
-                           test_input["z_discretization"], "", test_input["z_bc"],
+                           test_input["z_nelement"], nrank_per_block, irank, 1.0,
+                           test_input["z_discretization"], "", cheb_option, test_input["z_bc"],
                            adv_input, comm, test_input["z_element_spacing_option"])
         z, z_spectral = define_coordinate(input)
-=======
-                           test_input["z_discretization"], "", cheb_option, test_input["z_bc"],
-                           adv_input, comm)
-        z = define_coordinate(input)
-        if test_input["z_discretization"] == "chebyshev_pseudospectral"
-            z_spectral = setup_chebyshev_pseudospectral(z)
-        else
-            z_spectral = false
-        end
->>>>>>> 4c77b372
 
         # Cross comparison of all discretizations to same benchmark
         if test_input["z_element_spacing_option"] == "uniform" 
