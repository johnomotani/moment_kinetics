module WallBC

# Regression test using wall boundary conditions. Runs to steady state and then
# checks phi profile against saved reference output.

include("setup.jl")

using Base.Filesystem: tempname
using TimerOutputs

using moment_kinetics.chebyshev: setup_chebyshev_pseudospectral
using moment_kinetics.coordinates: define_coordinate
using moment_kinetics.input_structs: grid_input, advection_input
using moment_kinetics.interpolation: interpolate_to_grid_z
<<<<<<< HEAD
using moment_kinetics.load_data: open_readonly_output_file
using moment_kinetics.load_data: load_coordinate_data, load_species_data,
                                 load_fields_data, load_pdf_data, load_time_data
=======
using moment_kinetics.load_data: open_netcdf_file
using moment_kinetics.load_data: load_fields_data,
                                 load_pdf_data, load_time_data,
                                 load_species_data, load_local_zr_coordinate_data,
                                 load_charged_velocity_coordinate_data
>>>>>>> f828c96e

# Create a temporary directory for test output
test_output_directory = tempname()
mkpath(test_output_directory)

# default inputs for tests
test_input_finite_difference = Dict("n_ion_species" => 1,
                                    "n_neutral_species" => 1,
                                    "boltzmann_electron_response" => true,
                                    "run_name" => "finite_difference",
                                    "base_directory" => test_output_directory,
                                    "evolve_moments_density" => false,
                                    "evolve_moments_parallel_flow" => false,
                                    "evolve_moments_parallel_pressure" => false,
                                    "evolve_moments_conservation" => false,
                                    "T_e" => 1.0,
                                    "T_wall" => 1.0,
                                    "initial_density1" => 1.0,
                                    "initial_temperature1" => 1.0,
                                    "z_IC_option1" => "gaussian",
                                    "z_IC_density_amplitude1" => 0.001,
                                    "z_IC_density_phase1" => 0.0,
                                    "z_IC_upar_amplitude1" => 0.0,
                                    "z_IC_upar_phase1" => 0.0,
                                    "z_IC_temperature_amplitude1" => 0.0,
                                    "z_IC_temperature_phase1" => 0.0,
                                    "vpa_IC_option1" => "gaussian",
                                    "vpa_IC_density_amplitude1" => 1.0,
                                    "vpa_IC_density_phase1" => 0.0,
                                    "vpa_IC_upar_amplitude1" => 0.0,
                                    "vpa_IC_upar_phase1" => 0.0,
                                    "vpa_IC_temperature_amplitude1" => 0.0,
                                    "vpa_IC_temperature_phase1" => 0.0,
                                    "initial_density2" => 1.0,
                                    "initial_temperature2" => 1.0,
                                    "z_IC_option2" => "gaussian",
                                    "z_IC_density_amplitude2" => 0.001,
                                    "z_IC_density_phase2" => 0.0,
                                    "z_IC_upar_amplitude2" => 0.0,
                                    "z_IC_upar_phase2" => 0.0,
                                    "z_IC_temperature_amplitude2" => 0.0,
                                    "z_IC_temperature_phase2" => 0.0,
                                    "vpa_IC_option2" => "gaussian",
                                    "vpa_IC_density_amplitude2" => 1.0,
                                    "vpa_IC_density_phase2" => 0.0,
                                    "vpa_IC_upar_amplitude2" => 0.0,
                                    "vpa_IC_upar_phase2" => 0.0,
                                    "vpa_IC_temperature_amplitude2" => 0.0,
                                    "vpa_IC_temperature_phase2" => 0.0,
                                    "charge_exchange_frequency" => 2.0,
                                    "ionization_frequency" => 2.0,
                                    "constant_ionization_rate" => false,
                                    "nstep" => 10000,
                                    "dt" => 0.001,
                                    "nwrite" => 100,
                                    "use_semi_lagrange" => false,
                                    "n_rk_stages" => 4,
                                    "split_operators" => false,
                                    "r_ngrid" => 1,
                                    "r_nelement" => 1,
                                    "r_bc" => "periodic",
                                    "r_discretization" => "finite_difference",
                                    "z_ngrid" => 200,
                                    "z_nelement" => 1,
                                    "z_bc" => "wall",
                                    "z_discretization" => "finite_difference",
                                    "vpa_ngrid" => 400,
                                    "vpa_nelement" => 1,
                                    "vpa_L" => 8.0,
                                    "vpa_bc" => "periodic",
                                    "vpa_discretization" => "finite_difference")

test_input_chebyshev = merge(test_input_finite_difference,
                             Dict("run_name" => "chebyshev_pseudospectral",
                                  "z_discretization" => "chebyshev_pseudospectral",
                                  "z_ngrid" => 9,
                                  "z_nelement" => 2,
                                  "vpa_discretization" => "chebyshev_pseudospectral",
                                  "vpa_ngrid" => 17,
                                  "vpa_nelement" => 10))

# Reference output interpolated onto a common set of points for comparing
# different discretizations, taken from a Chebyshev run with z_grid=9,
# z_nelement=8, nstep=40000, dt=0.00025
cross_compare_points = collect(LinRange(-0.5, 0.5, 7))
cross_compare_phi = [-0.4241408388741297, 0.640325859561629, 0.793031525808564,
                     0.8223015607020117, 0.7930326116263438, 0.6403261120674382,
                     -0.4241407750783586]


# Not actually used in the tests, but needed for first argument of run_moment_kinetics
to = TimerOutput()

"""
Run a test for a single set of parameters
"""
# Note 'name' should not be shared by any two tests in this file
function run_test(test_input, expected_phi, tolerance; args...)
    # by passing keyword arguments to run_test, args becomes a Dict which can be used to
    # update the default inputs

    # Convert keyword arguments to a unique name
    name = test_input["run_name"]
    if length(args) > 0
        name = string(name, "_", (string(k, "-", v, "_") for (k, v) in args)...)

        # Remove trailing "_"
        name = chop(name)
    end

    # Provide some progress info
    println("    - testing ", name)

    # Convert dict from symbol keys to String keys
    modified_inputs = Dict(String(k) => v for (k, v) in args)

    # Update default inputs with values to be changed
    input = merge(test_input, modified_inputs)

    input["run_name"] = name

    # Suppress console output while running
    phi = undef
    quietoutput() do
        # run simulation
        run_moment_kinetics(to, input)
    end

    if global_rank[] == 0
        quietoutput() do
            # Load and analyse output
            #########################

            path = joinpath(realpath(input["base_directory"]), name, name)

            # open the netcdf file and give it the handle 'fid'
            fid = open_readonly_output_file(path,"moments")

            # load space-time coordinate data
<<<<<<< HEAD
            nz, nz_global, z, z_wgts, Lz = load_coordinate_data(fid, "z")
            nr, nr_global, r, r_wgts, Lr = load_coordinate_data(fid, "r")
            n_ion_species, n_neutral_species = load_species_data(fid)
=======
            nz, z, z_wgts, Lz, nr, r, r_wgts, Lr = load_local_zr_coordinate_data(fid)
>>>>>>> f828c96e
            ntime, time = load_time_data(fid)
            n_ion_species, n_neutral_species = load_species_data(fid)
            nvpa, vpa, vpa_wgts, nvperp, vperp, vperp_wgts = load_charged_velocity_coordinate_data(fid)

            
            # load fields data
            phi_zrt, Er_zrt, Ez_zrt = load_fields_data(fid)

            close(fid)
            
            phi = phi_zrt[:,1,:]
        end

        # Regression test
        actual_phi = phi[begin:3:end, end]
        if expected_phi == nothing
            # Error: no expected input provided
            println("data tested would be: ", actual_phi)
            @test false
        else
            @test isapprox(actual_phi, expected_phi, rtol=3.e-10, atol=1.e-15)
        end

        # Create coordinates
        #
        # create the 'input' struct containing input info needed to create a coordinate
        # adv_input not actually used in this test so given values unimportant
        adv_input = advection_input("default", 1.0, 0.0, 0.0)
		nrank_per_block = 0 # dummy value
		irank = 0 # dummy value
		comm = false # dummy value 
        input = grid_input("coord", test_input["z_ngrid"], test_input["z_nelement"], 
						   test_input["z_nelement"], nrank_per_block, irank, 1.0,
                           test_input["z_discretization"], "", test_input["z_bc"],
                           adv_input, comm)
        z = define_coordinate(input)
        if test_input["z_discretization"] == "chebyshev_pseudospectral"
            z_spectral = setup_chebyshev_pseudospectral(z)
        else
            z_spectral = false
        end

        # Cross comparison of all discretizations to same benchmark
        phi_interp = interpolate_to_grid_z(cross_compare_points, phi[:, end], z, z_spectral)
        @test isapprox(phi_interp, cross_compare_phi, rtol=tolerance, atol=1.e-15)
    end
end

function runtests()

    @testset "Wall boundary conditions" verbose=use_verbose begin
        println("Wall boundary condition tests")

        @testset_skip "FD test case does not conserve density" "finite difference" begin
            run_test(test_input_finite_difference, nothing, 2.e-3)
        end

        @testset "Chebyshev" begin
            run_test(test_input_chebyshev,
                     [-0.4234803009538458, 0.6167484850997397, 0.8149908439617066,
                      0.8228083099655169, 0.7425908572543112, -0.0987606174030788],
                     2.e-3)
        end
    end
end

end # WallBC


using .WallBC

WallBC.runtests()<|MERGE_RESOLUTION|>--- conflicted
+++ resolved
@@ -12,17 +12,10 @@
 using moment_kinetics.coordinates: define_coordinate
 using moment_kinetics.input_structs: grid_input, advection_input
 using moment_kinetics.interpolation: interpolate_to_grid_z
-<<<<<<< HEAD
 using moment_kinetics.load_data: open_readonly_output_file
-using moment_kinetics.load_data: load_coordinate_data, load_species_data,
-                                 load_fields_data, load_pdf_data, load_time_data
-=======
-using moment_kinetics.load_data: open_netcdf_file
 using moment_kinetics.load_data: load_fields_data,
                                  load_pdf_data, load_time_data,
-                                 load_species_data, load_local_zr_coordinate_data,
-                                 load_charged_velocity_coordinate_data
->>>>>>> f828c96e
+                                 load_species_data, load_coordinate_data
 
 # Create a temporary directory for test output
 test_output_directory = tempname()
@@ -162,17 +155,11 @@
             fid = open_readonly_output_file(path,"moments")
 
             # load space-time coordinate data
-<<<<<<< HEAD
             nz, nz_global, z, z_wgts, Lz = load_coordinate_data(fid, "z")
             nr, nr_global, r, r_wgts, Lr = load_coordinate_data(fid, "r")
             n_ion_species, n_neutral_species = load_species_data(fid)
-=======
-            nz, z, z_wgts, Lz, nr, r, r_wgts, Lr = load_local_zr_coordinate_data(fid)
->>>>>>> f828c96e
             ntime, time = load_time_data(fid)
             n_ion_species, n_neutral_species = load_species_data(fid)
-            nvpa, vpa, vpa_wgts, nvperp, vperp, vperp_wgts = load_charged_velocity_coordinate_data(fid)
-
             
             # load fields data
             phi_zrt, Er_zrt, Ez_zrt = load_fields_data(fid)
