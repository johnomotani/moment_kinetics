--- conflicted
+++ resolved
@@ -4,12 +4,7 @@
 
 using moment_kinetics.input_structs: grid_input, advection_input
 using moment_kinetics.coordinates: define_coordinate
-<<<<<<< HEAD
-using moment_kinetics.calculus: derivative!, integral
-=======
-using moment_kinetics.chebyshev: setup_chebyshev_pseudospectral
 using moment_kinetics.calculus: derivative!, second_derivative!, integral
->>>>>>> a357c771
 
 using MPI
 using Random
@@ -228,12 +223,6 @@
                 adv_input = advection_input("default", 1.0, 0.0, 0.0)
                 # create the 'input' struct containing input info needed to create a
                 # coordinate
-<<<<<<< HEAD
-                input = grid_input("coord", ngrid, nelement, L,
-                    "finite_difference", fd_option, bc, adv_input)
-                # create the coordinate struct 'x'
-                x, spectral = define_coordinate(input)
-=======
                 nelement_local = nelement
 				nrank_per_block = 0 # dummy value
 				irank = 0 # dummy value
@@ -242,8 +231,7 @@
                     nelement_local, nrank_per_block, irank, L,
                     "finite_difference", fd_option, bc, adv_input, comm)
                # create the coordinate struct 'x'
-                x = define_coordinate(input)
->>>>>>> a357c771
+                x, spectral = define_coordinate(input)
 
                 # create array for the derivative df/dx and the expected result
                 df = Array{Float64,1}(undef, x.n)
@@ -456,7 +444,7 @@
 				input = grid_input("coord", ngrid, nelement,
                     nelement_local, nrank_per_block, irank, L,
                     "chebyshev_pseudospectral", fd_option, bc, adv_input, comm)
-                # create the coordinate struct 'x'
+                # create the coordinate struct 'x' and info for derivatives, etc.
                 x, spectral = define_coordinate(input)
 
                 offset = randn(rng)
@@ -650,7 +638,7 @@
 				input = grid_input("coord", ngrid, nelement,
                     nelement_local, nrank_per_block, irank, L,
                     "chebyshev_pseudospectral", fd_option, bc, adv_input, comm)
-                # create the coordinate struct 'x'
+                # create the coordinate struct 'x' and info for derivatives, etc.
                 x, spectral = define_coordinate(input)
 
                 offset = randn(rng)
@@ -692,7 +680,7 @@
 				input = grid_input("coord", ngrid, nelement,
                     nelement_local, nrank_per_block, irank, L,
                     "chebyshev_pseudospectral", fd_option, bc, adv_input, comm)
-                # create the coordinate struct 'x'
+                # create the coordinate struct 'x' and info for derivatives, etc.
                 x, spectral = define_coordinate(input)
 
                 # test polynomials up to order ngrid-1
@@ -742,7 +730,7 @@
 				input = grid_input("coord", ngrid, nelement,
                     nelement_local, nrank_per_block, irank, L,
                     "chebyshev_pseudospectral", fd_option, bc, adv_input, comm)
-                # create the coordinate struct 'x'
+                # create the coordinate struct 'x' and info for derivatives, etc.
                 x, spectral = define_coordinate(input)
 
                 # test polynomials up to order ngrid-1
@@ -955,12 +943,8 @@
 				input = grid_input("coord", ngrid, nelement,
                     nelement_local, nrank_per_block, irank, L,
                     "chebyshev_pseudospectral", fd_option, bc, adv_input, comm)
-                # create the coordinate struct 'x'
-                x = define_coordinate(input)
-                # create arrays needed for Chebyshev pseudospectral treatment in x
-                # and create the plans for the forward and backward fast Chebyshev
-                # transforms
-                spectral = setup_chebyshev_pseudospectral(x)
+                # create the coordinate struct 'x' and info for derivatives, etc.
+                x, spectral = define_coordinate(input)
 
                 offset = randn(rng)
                 f = @. sinpi(2.0 * x.grid / L) + offset
