--- conflicted
+++ resolved
@@ -14,12 +14,9 @@
         include(joinpath(@__DIR__, "restart_interpolation_tests.jl"))
         include(joinpath(@__DIR__, "harrisonthompson.jl"))
         include(joinpath(@__DIR__, "wall_bc_tests.jl"))
-<<<<<<< HEAD
+        include(joinpath(@__DIR__, "recycling_fraction_tests.jl"))
         include(joinpath(@__DIR__, "fokker_planck_tests.jl"))
         include(joinpath(@__DIR__, "fokker_planck_time_evolution_tests.jl"))
-=======
-        include(joinpath(@__DIR__, "recycling_fraction_tests.jl"))
->>>>>>> 8d29d1ef
     end
 end
 
