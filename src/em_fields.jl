--- conflicted
+++ resolved
@@ -110,9 +110,9 @@
     ## calculate the electric fields after obtaining phi
     #Er = - d phi / dr 
     if r.n > 1
-        @views derivative_r!(fields.Er,-fields.phi,
-                scratch_dummy.buffer_zs_1[:,1], scratch_dummy.buffer_zs_2[:,1],
-                scratch_dummy.buffer_zs_3[:,1], scratch_dummy.buffer_zs_4[:,1],
+        derivative_r!(fields.Er,-fields.phi,
+                scratch_dummy.buffer_z_1, scratch_dummy.buffer_z_2,
+                scratch_dummy.buffer_z_3, scratch_dummy.buffer_z_4,
                 r_spectral,r)
         if z.irank == 0 && fields.force_Er_zero_at_wall
             fields.Er[1,:] .= 0.0
@@ -127,16 +127,10 @@
         end
     end
     #Ez = - d phi / dz
-<<<<<<< HEAD
-    @views derivative_z!(fields.Ez,-fields.phi,
-                scratch_dummy.buffer_rs_1[:,1], scratch_dummy.buffer_rs_2[:,1],
-                scratch_dummy.buffer_rs_3[:,1], scratch_dummy.buffer_rs_4[:,1],
-=======
     if z.n > 1
-        @views derivative_z!(fields.Ez,-fields.phi,
+        derivative_z!(fields.Ez,-fields.phi,
                 scratch_dummy.buffer_r_1, scratch_dummy.buffer_r_2,
-                scratch_dummy.buffer_r_3,scratch_dummy.buffer_r_4,
->>>>>>> 4c77b372
+                scratch_dummy.buffer_r_3, scratch_dummy.buffer_r_4,
                 z_spectral,z)
     else
         @serial_region begin
