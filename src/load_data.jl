--- conflicted
+++ resolved
@@ -18,7 +18,6 @@
 using NCDatasets
 
 """
-open the netcdf file to read output data
 """
 function open_readonly_output_file(run_name, ext; iblock=0, printout=false)
     possible_names = (
@@ -198,53 +197,6 @@
 
 """
 """
-<<<<<<< HEAD
-function load_coordinate_data(fid)
-    print("Loading coordinate data...")
-    # define a handle for the r coordinate
-    cdfvar = fid["r"]
-    # get the number of r grid points
-    nr = length(cdfvar)
-    # load the data for r
-    r = cdfvar.var[:]
-    # get the weights associated with the r coordinate
-    cdfvar = fid["r_wgts"]
-    r_wgts = cdfvar.var[:]
-    # Lr = r box length
-    Lr = r[end]-r[1]
-
-    # define a handle for the z coordinate
-    cdfvar = fid["z"]
-    # get the number of z grid points
-    nz = length(cdfvar)
-    # load the data for z
-    z = cdfvar.var[:]
-    # get the weights associated with the z coordinate
-    cdfvar = fid["z_wgts"]
-    z_wgts = cdfvar.var[:]
-    # Lz = z box length
-    Lz = z[end]-z[1]
-
-    # define a handle for the vpa coordinate
-    cdfvar = fid["vpa"]
-    # get the number of vpa grid points
-    nvpa = length(cdfvar)
-    # load the data for vpa
-    vpa = cdfvar.var[:]
-    # get the weights associated with the vpa coordinate
-    cdfvar = fid["vpa_wgts"]
-    vpa_wgts = cdfvar.var[:]
-
-    # define a handle for the time coordinate
-    cdfvar = fid["time"]
-    # get the number of time grid points
-    ntime = length(cdfvar)
-    # load the data for time
-    time = cdfvar.var[:]
-    println("done.")
-
-    return nvpa, vpa, vpa_wgts, nz, z, z_wgts, Lz, nr, r, r_wgts, Lr, ntime, time
-=======
 function load_rank_data(fid; printout=false)
     if printout
         print("Loading rank data...")
@@ -259,21 +211,10 @@
     end
 
     return z_irank, r_irank
->>>>>>> a357c771
-end
-
-"""
-"""
-<<<<<<< HEAD
-function load_fields_data(fid)
-    print("Loading fields data...")
-    # define a handle for the electrostatic potential
-    cdfvar = fid["phi"]
-    # load the electrostatic potential data
-    phi = cdfvar.var[:,:,:]
-    println("done.")
-    return phi
-=======
+end
+
+"""
+"""
 function load_fields_data(fid; printout=false)
     if printout
         print("Loading fields data...")
@@ -295,67 +236,10 @@
     end
 
     return phi, Er, Ez
->>>>>>> a357c771
-end
-
-"""
-"""
-<<<<<<< HEAD
-function load_moments_data(fid)
-    print("Loading velocity moments data...")
-    # define a handle for the species density
-    cdfvar = fid["density"]
-    # load the species density data
-    density = cdfvar.var[:,:,:,:]
-    # define a handle for the species parallel flow
-    cdfvar = fid["parallel_flow"]
-    # load the species parallel flow data
-    parallel_flow = cdfvar.var[:,:,:,:]
-    # define a handle for the species parallel pressure
-    cdfvar = fid["parallel_pressure"]
-    # load the species parallel pressure data
-    parallel_pressure = cdfvar.var[:,:,:,:]
-    # define a handle for the species parallel heat flux
-    cdfvar = fid["parallel_heat_flux"]
-    # load the species parallel heat flux data
-    parallel_heat_flux = cdfvar.var[:,:,:,:]
-    # define a handle for the species thermal speed
-    cdfvar = fid["thermal_speed"]
-    # load the species thermal speed data
-    thermal_speed = cdfvar.var[:,:,:,:]
-    # define the number of species
-    n_species = size(cdfvar,3)
-    # define a handle for the flag indicating if the density should be separately advanced
-    cdfvar = fid["evolve_density"]
-    # load the parallel pressure evolution flag
-    evolve_density_int = cdfvar.var[:]
-    if evolve_density_int[1] == 1
-        evolve_density = true
-    else
-        evolve_density = false
-    end
-    # define a handle for the flag indicating if the parallel pressure should be separately advanced
-    cdfvar = fid["evolve_upar"]
-    # load the parallel pressure evolution flag
-    evolve_upar_int = cdfvar.var[:]
-    if evolve_upar_int[1] == 1
-        evolve_upar = true
-    else
-        evolve_upar = false
-    end
-    # define a handle for the flag indicating if the parallel pressure should be separately advanced
-    cdfvar = fid["evolve_ppar"]
-    # load the parallel pressure evolution flag
-    evolve_ppar_int = cdfvar.var[:]
-    if evolve_ppar_int[1] == 1
-        evolve_ppar = true
-    else
-        evolve_ppar = false
-    end
-    println("done.")
-    return density, parallel_flow, parallel_pressure, parallel_heat_flux, thermal_speed,
-           n_species, evolve_density, evolve_upar, evolve_ppar
-=======
+end
+
+"""
+"""
 function load_charged_particle_moments_data(fid; printout=false)
     if printout
         print("Loading charged particle velocity moments data...")
@@ -414,7 +298,6 @@
     end
 
     return neutral_density, neutral_uz, neutral_pz, neutral_qz, neutral_thermal_speed
->>>>>>> a357c771
 end
 
 """
