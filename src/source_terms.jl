--- conflicted
+++ resolved
@@ -7,17 +7,11 @@
 using ..calculus: derivative!
 using ..looping
 
-<<<<<<< HEAD
-function source_terms!(pdf_out, fvec_in, moments, vpa, vperp, z, r, dt, spectral, composition, CX_frequency)
-    # calculate the source terms due to redefinition of the pdf to split off density,
-    # and use them to update the pdf
-=======
 """
 calculate the source terms due to redefinition of the pdf to split off density,
 and use them to update the pdf
 """
-function source_terms!(pdf_out, fvec_in, moments, vpa, z, r, dt, spectral, composition, CX_frequency)
->>>>>>> 31e95a65
+function source_terms!(pdf_out, fvec_in, moments, vpa, vperp, z, r, dt, spectral, composition, CX_frequency)
     #n_species = size(pdf_out,3)
     if moments.evolve_ppar
         @loop_s is begin
