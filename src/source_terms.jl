--- conflicted
+++ resolved
@@ -11,14 +11,10 @@
 calculate the source terms due to redefinition of the pdf to split off density,
 flow and/or pressure, and use them to update the pdf
 """
-<<<<<<< HEAD
 function source_terms!(pdf_out, fvec_in, moments, vpa, z, r, dt, spectral, composition, collisions)
-=======
-function source_terms!(pdf_out, fvec_in, moments, vpa, z, r, dt, spectral, composition, CX_frequency)
 
     begin_s_r_z_region()
 
->>>>>>> e01ed554
     #n_species = size(pdf_out,3)
     if moments.evolve_ppar
         @loop_s is begin
