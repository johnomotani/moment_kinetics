--- conflicted
+++ resolved
@@ -150,7 +150,6 @@
     end
     return grid
 end
-<<<<<<< HEAD
 # setup an equally spaced grid with n grid points
 # between [0,L]
 function equally_spaced_grid_shifted(n, L)
@@ -161,17 +160,12 @@
     end
     return grid
 end
-# given a set of grid point locations
-# calculate and return the length
-# associated with the cell between adjacent grid points
-=======
 
 """
 given a set of grid point locations
 calculate and return the length
 associated with the cell between adjacent grid points
 """
->>>>>>> 31e95a65
 function grid_spacing(grid, n)
     # array to contain the cell widths
     d = allocate_float(n)
