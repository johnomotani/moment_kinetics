"""
"""
module coordinates

export define_coordinate, write_coordinate
export equally_spaced_grid
export set_element_boundaries

using ..type_definitions: mk_float, mk_int
using ..array_allocation: allocate_float, allocate_int
<<<<<<< HEAD
using ..calculus: derivative!
using ..chebyshev: scaled_chebyshev_grid, setup_chebyshev_pseudospectral
=======
using ..chebyshev: scaled_chebyshev_grid, scaled_chebyshev_radau_grid
using ..gauss_legendre: scaled_gauss_legendre_lobatto_grid, scaled_gauss_legendre_radau_grid
>>>>>>> 4c77b372
using ..quadrature: composite_simpson_weights
using ..input_structs: advection_input

using MPI

"""
structure containing basic information related to coordinates
"""
struct coordinate
    # name is the name of the variable associated with this coordiante
    name::String
    # n_global is the total number of grid points associated with this coordinate
    n_global::mk_int
    # n is the total number of local grid points associated with this coordinate
    n::mk_int
    # ngrid is the number of grid points per element in this coordinate
    ngrid::mk_int
    # nelement is the number of elements associated with this coordinate globally
    nelement_global::mk_int
    # nelement_local is the number of elements associated with this coordinate on this rank
    nelement_local::mk_int
    # nrank is total number of ranks in the calculation of this coord
    nrank::mk_int
    # irank is the rank of this process
    irank::mk_int
    # L is the box length in this coordinate
    L::mk_float
    # grid is the location of the grid points
    grid::Array{mk_float,1}
    # cell_width is the width associated with the cells between grid points
    cell_width::Array{mk_float,1}
    # igrid contains the grid point index within the element
    igrid::Array{mk_int,1}
    # ielement contains the element index
    ielement::Array{mk_int,1}
    # imin[j] contains the minimum index on the full grid for element j
    imin::Array{mk_int,1}
    # imax[j] contains the maximum index on the full grid for element j
    imax::Array{mk_int,1}
    # igrid_full[i,j] contains the index of the full grid for the elemental grid point i, on element j
    igrid_full::Array{mk_int,2}
    # discretization option for the grid
    discretization::String
    # if the discretization is finite differences, fd_option provides the precise scheme
    fd_option::String
    # if the discretization is chebyshev_pseudospectral, cheb_option chooses whether to use FFT or differentiation matrices for d / d coord
    cheb_option::String
    # bc is the boundary condition option for this coordinate
    bc::String
    # wgts contains the integration weights associated with each grid point
    wgts::Array{mk_float,1}
    # uniform_grid contains location of grid points mapped to a uniform grid
    # if finite differences used for discretization, no mapping required, and uniform_grid = grid
    uniform_grid::Array{mk_float,1}
    # duniform_dgrid is the local derivative of the uniform grid with respect to
    # the coordinate grid
    duniform_dgrid::Array{mk_float,2}
    # scratch is an array used for intermediate calculations requiring n entries
    scratch::Array{mk_float,1}
    # scratch2 is an array used for intermediate calculations requiring n entries
    scratch2::Array{mk_float,1}
    # scratch3 is an array used for intermediate calculations requiring n entries
    scratch3::Array{mk_float,1}
    # scratch_2d and scratch2_2d are arrays used for intermediate calculations requiring
    # ngrid x nelement entries
    scratch_2d::Array{mk_float,2}
    scratch2_2d::Array{mk_float,2}
    # struct containing advection speed options/inputs
    advection::advection_input
    # buffer of size 1 for communicating information about cell boundaries
    send_buffer::Array{mk_float,1}
    # buffer of size 1 for communicating information about cell boundaries
    receive_buffer::Array{mk_float,1}
    # the MPI communicator appropriate for this calculation
    comm::MPI.Comm
    # local range to slice from variables to write to output file
    local_io_range::UnitRange{Int64}
    # global range to write into in output file
    global_io_range::UnitRange{Int64}
<<<<<<< HEAD
    # scale for each element
    element_scale::Array{mk_float,1}
    # shift for each element
    element_shift::Array{mk_float,1}
    # option used to set up element spacing
    element_spacing_option::String
=======
    # jacobian function (grid points)
    jacobian::Array{mk_float,1}
>>>>>>> 4c77b372
end

"""
create arrays associated with a given coordinate,
setup the coordinate grid, and populate the coordinate structure
containing all of this information
"""
function define_coordinate(input, parallel_io::Bool=false)
    # total number of grid points is ngrid for the first element
    # plus ngrid-1 unique points for each additional element due
    # to the repetition of a point at the element boundary
    n_global = (input.ngrid-1)*input.nelement_global + 1
    # local number of points on this process
    n_local = (input.ngrid-1)*input.nelement_local + 1
    # obtain index mapping from full (local) grid to the
    # grid within each element (igrid, ielement)
    igrid, ielement = full_to_elemental_grid_map(input.ngrid,
        input.nelement_local, n_local)
    # obtain (local) index mapping from the grid within each element
    # to the full grid
<<<<<<< HEAD
    imin, imax = elemental_to_full_grid_map(input.ngrid, input.nelement_local)
    # initialise the data used to construct the grid
    # boundaries for each element
    element_boundaries = set_element_boundaries(input.nelement_global, input.L, input.element_spacing_option)
    # shift and scale factors for each local element
    element_scale, element_shift = set_element_scale_and_shift(input.nelement_global, input.nelement_local, input.irank, element_boundaries)
=======
    imin, imax, igrid_full = elemental_to_full_grid_map(input.ngrid, input.nelement_local)
>>>>>>> 4c77b372
    # initialize the grid and the integration weights associated with the grid
    # also obtain the Chebyshev theta grid and spacing if chosen as discretization option
    grid, wgts, uniform_grid = init_grid(input.ngrid, input.nelement_local, n_global, n_local, input.irank, input.L, element_scale, element_shift,
        imin, imax, igrid, input.discretization, input.name)
    # calculate the widths of the cells between neighboring grid points
    cell_width = grid_spacing(grid, n_local)
    # duniform_dgrid is the local derivative of the uniform grid with respect to
    # the coordinate grid
    duniform_dgrid = allocate_float(input.ngrid, input.nelement_local)
    # scratch is an array used for intermediate calculations requiring n entries
    scratch = allocate_float(n_local)
    # scratch_2d is an array used for intermediate calculations requiring ngrid x nelement entries
    scratch_2d = allocate_float(input.ngrid, input.nelement_local)
    # struct containing the advection speed options/inputs for this coordinate
    advection = input.advection
    # buffers for cyclic communication of boundary points
    # each chain of elements has only two external (off-rank)
    # endpoints, so only two pieces of information must be shared
    send_buffer = allocate_float(1)
    receive_buffer = allocate_float(1)
<<<<<<< HEAD
=======
    jacobian = allocate_float(n_local)
    if input.name == "vperp" 
        @. jacobian = grid
    else
        @. jacobian = 1.0
    end
>>>>>>> 4c77b372
    # Add some ranges to support parallel file io
    if !parallel_io
        # No parallel io, just write everything
        local_io_range = 1:n_local
        global_io_range = 1:n_local
    elseif input.irank == input.nrank-1
        # Include endpoint on final block
        local_io_range = 1:n_local
        global_io_range = input.irank*(n_local-1)+1:n_global
    else
        # Skip final point, because it is shared with the next block
        # Choose to skip final point in each block so all blocks (except the final one)
        # write a 'chunk' of the same size to the output file. This makes it simple to
        # align HDF5 'chunks' with the data being written
        local_io_range = 1 : n_local-1
        global_io_range = input.irank*(n_local-1)+1 : (input.irank+1)*(n_local-1)
    end
    coord = coordinate(input.name, n_global, n_local, input.ngrid,
        input.nelement_global, input.nelement_local, input.nrank, input.irank, input.L, grid,
        cell_width, igrid, ielement, imin, imax, igrid_full, input.discretization, input.fd_option, input.cheb_option,
        input.bc, wgts, uniform_grid, duniform_dgrid, scratch, copy(scratch), copy(scratch),
        scratch_2d, copy(scratch_2d), advection, send_buffer, receive_buffer, input.comm,
<<<<<<< HEAD
        local_io_range, global_io_range, element_scale, element_shift, input.element_spacing_option)

    if input.discretization == "chebyshev_pseudospectral" && coord.n > 1
        # create arrays needed for explicit Chebyshev pseudospectral treatment in this
        # coordinate and create the plans for the forward and backward fast Chebyshev
        # transforms
        spectral = setup_chebyshev_pseudospectral(coord)
        # obtain the local derivatives of the uniform grid with respect to the used grid
        derivative!(coord.duniform_dgrid, coord.uniform_grid, coord, spectral)
    else
        # create dummy Bool variable to return in place of the above struct
        spectral = false
        coord.duniform_dgrid .= 1.0
    end

    return coord, spectral
end

function set_element_boundaries(nelement_global, L, element_spacing_option)
    # set global element boundaries
    element_boundaries = allocate_float(nelement_global+1)
    if element_spacing_option == "sqrt" && nelement_global > 3
        # number of boundaries of sqrt grid
        nsqrt = floor(mk_int,(nelement_global)/2) + 1
        if nelement_global%2 > 0 # odd
            if nsqrt < 3
                fac = 2.0/3.0
            else
                fac = 1.0/( 3.0/2.0 - 0.5*((nsqrt-2)/(nsqrt-1))^2)
            end
        else
            fac = 1.0
        end
        
        for j in 1:nsqrt
            element_boundaries[j] = -(L/2.0) + fac*(L/2.0)*((j-1)/(nsqrt-1))^2
        end
        for j in 1:nsqrt
            element_boundaries[(nelement_global+1)+ 1 - j] = (L/2.0) - fac*(L/2.0)*((j-1)/(nsqrt-1))^2
        end
        
    elseif element_spacing_option == "uniform" || (element_spacing_option == "sqrt" && nelement_global < 4) # uniform spacing 
        for j in 1:nelement_global+1
            element_boundaries[j] = L*((j-1)/(nelement_global) - 0.5)
        end
    else 
        println("ERROR: element_spacing_option: ",element_spacing_option, " not supported")
    end
    return element_boundaries
=======
        local_io_range, global_io_range,jacobian)
>>>>>>> 4c77b372
end

function set_element_scale_and_shift(nelement_global, nelement_local, irank, element_boundaries)
    element_scale = allocate_float(nelement_local)
    element_shift = allocate_float(nelement_local)
    
    for j in 1:nelement_local
        iel_global = j + irank*nelement_local
        upper_boundary = element_boundaries[iel_global+1]
        lower_boundary = element_boundaries[iel_global]
        element_scale[j] = 0.5*(upper_boundary-lower_boundary)
        element_shift[j] = 0.5*(upper_boundary+lower_boundary)
    end
    return element_scale, element_shift
end
"""
setup a grid with n_global grid points on the interval [-L/2,L/2]
"""
function init_grid(ngrid, nelement_local, n_global, n_local, irank, L, element_scale, element_shift,
                   imin, imax, igrid, discretization, name)
    uniform_grid = equally_spaced_grid(n_global, n_local, irank, L)
    uniform_grid_shifted = equally_spaced_grid_shifted(n_global, n_local, irank, L)
    if n_global == 1
        grid = allocate_float(n_local)
        grid[1] = 0.0
        wgts = allocate_float(n_local)
        if name == "vr" || name == "vzeta"
            wgts[1] = sqrt(pi) # to cancel factor of 1/sqrt{pi} in integrate_over_neutral_vspace, velocity_moments.jl
                               # in the case that the code runs in 1V mode
        else
            wgts[1] = 1.0
        end
    elseif discretization == "chebyshev_pseudospectral"
        if name == "vperp"
<<<<<<< HEAD
            # initialize chebyshev grid defined on [-L/2,L/2]
            grid, wgts = scaled_chebyshev_grid(ngrid, nelement_local, n_local, element_scale, element_shift, imin, imax)
            grid .= grid .+ L/2.0 # shift to [0,L] appropriate to vperp variable
=======
            # initialize chebyshev-radau grid defined on [-L/2,L/2]
            grid, wgts = scaled_chebyshev_radau_grid(ngrid, nelement_global, nelement_local, n_local, irank, L, imin, imax)
            grid .= grid .+ L/2.0      # shift to [0,L] appropriate to vperp variable
>>>>>>> 4c77b372
            wgts = 2.0 .* wgts .* grid # to include 2 vperp in jacobian of integral
                                       # see note above on normalisation
        else
            # initialize chebyshev grid defined on [-L/2,L/2]
            # with n grid points chosen to facilitate
            # the fast Chebyshev transform (aka the discrete cosine transform)
            # needed to obtain Chebyshev spectral coefficients
            # 'wgts' are the integration weights attached to each grid points
            # that are those associated with Clenshaw-Curtis quadrature
            grid, wgts = scaled_chebyshev_grid(ngrid, nelement_local, n_local, element_scale, element_shift, imin, imax)
        end
    elseif discretization == "gausslegendre_pseudospectral"
        if name == "vperp"
            grid, wgts = scaled_gauss_legendre_radau_grid(ngrid, nelement_global, nelement_local, n_local, irank, L, imin, imax)
            grid .= grid .+ L/2.0      # shift to [0,L] appropriate to vperp variable
            wgts = 2.0 .* wgts .* grid # to include 2 vperp in jacobian of integral
                                       # see note above on normalisation
        else
            grid, wgts = scaled_gauss_legendre_lobatto_grid(ngrid, nelement_global, nelement_local, n_local, irank, L, imin, imax)
        end
    elseif discretization == "finite_difference"
        if name == "vperp"
            # initialize equally spaced grid defined on [0,L]
            grid = uniform_grid_shifted
            # use composite Simpson's rule to obtain integration weights associated with this coordinate
            wgts = composite_simpson_weights(grid)
            wgts = 2.0 .* wgts .* grid # to include 2 vperp in jacobian of integral
                                     # assumes pdf normalised like 
                                     # f^N = Pi^{3/2} c_s^3 f / n_ref         
        else #default case 
            # initialize equally spaced grid defined on [-L/2,L/2]
            grid = uniform_grid
            # use composite Simpson's rule to obtain integration weights associated with this coordinate
            wgts = composite_simpson_weights(grid)
        end    
    else
        error("discretization option '$discretization' unrecognized")
    end
    # return the locations of the grid points
    return grid, wgts, uniform_grid
end

"""
setup an equally spaced grid with n_global grid points
between [-L/2,L/2]
"""
function equally_spaced_grid(n_global, n_local, irank, L)
    # create array for the equally spaced grid with n_local grid points
    grid = allocate_float(n_local)
    istart = (n_local - 1)*irank + 1
    grid_spacing = L / (n_global - 1)
    coord_start = -0.5*L + (istart-1)*grid_spacing
    @inbounds for i ∈ 1:n_local
        grid[i] =  coord_start + (i-1)*grid_spacing
    end
    return grid
end

"""
setup an equally spaced grid with n_global grid points
between [0,L]
"""
function equally_spaced_grid_shifted(n_global, n_local, irank, L)
    # create array for the equally spaced grid with n_local grid points
    grid = allocate_float(n_local)
    istart = (n_local - 1)*irank + 1
    grid_spacing = L / (n_global - 1)
    coord_start = (istart-1)*grid_spacing
    @inbounds for i ∈ 1:n_local
        grid[i] =  coord_start + (i-1)*grid_spacing
    end
    return grid
end

"""
given a set of grid point locations
calculate and return the length
associated with the cell between adjacent grid points
"""
function grid_spacing(grid, n)
    # array to contain the cell widths
    d = allocate_float(n)
    @inbounds begin
        for i ∈ 2:n
            d[i-1] =  grid[i]-grid[i-1]
        end
        # final (nth) entry corresponds to cell beyond the grid boundary
        # only time this may be needed is if periodic BCs are used
        d[n] = d[1]
    end
    return d
end

"""
setup arrays containing a map from the unpacked grid point indices
to the element index and the grid point index within each element
"""
function full_to_elemental_grid_map(ngrid, nelement, n)
    igrid = allocate_int(n)
    ielement = allocate_int(n)
    k = 1
    for i ∈ 1:ngrid
        ielement[k] = 1
        igrid[k] = i
        k += 1
    end
    if nelement > 1
        for j ∈ 2:nelement
            # avoid double-counting overlapping point
            # at boundary between elements
            for i ∈ 2:ngrid
                ielement[k] = j
                igrid[k] = i
                k += 1
            end
        end
    end
    return igrid, ielement
end

"""
returns imin and imax, which contain the minimum and maximum
indices on the full grid for each element
"""
function elemental_to_full_grid_map(ngrid, nelement)
    imin = allocate_int(nelement)
    imax = allocate_int(nelement)
    igrid_full = allocate_int(ngrid, nelement)
    @inbounds begin
        # the first element contains ngrid entries
        imin[1] = 1
        imax[1] = ngrid
        # each additional element contributes ngrid-1 unique entries
        # due to repetition of one grid point at the boundary
        if nelement > 1
            for i ∈ 2:nelement
                imin[i] = imax[i-1] + 1
                imax[i] = imin[i] + ngrid - 2
            end
        end
        
        for j in 1:nelement
            for i in 1:ngrid
                igrid_full[i,j] = i + (j - 1)*(ngrid - 1)
            end
        end
    end
    return imin, imax, igrid_full
end

end<|MERGE_RESOLUTION|>--- conflicted
+++ resolved
@@ -8,13 +8,9 @@
 
 using ..type_definitions: mk_float, mk_int
 using ..array_allocation: allocate_float, allocate_int
-<<<<<<< HEAD
 using ..calculus: derivative!
-using ..chebyshev: scaled_chebyshev_grid, setup_chebyshev_pseudospectral
-=======
-using ..chebyshev: scaled_chebyshev_grid, scaled_chebyshev_radau_grid
-using ..gauss_legendre: scaled_gauss_legendre_lobatto_grid, scaled_gauss_legendre_radau_grid
->>>>>>> 4c77b372
+using ..chebyshev: scaled_chebyshev_grid, scaled_chebyshev_radau_grid, setup_chebyshev_pseudospectral
+using ..gauss_legendre: scaled_gauss_legendre_lobatto_grid, scaled_gauss_legendre_radau_grid, setup_gauss_legendre_pseudospectral
 using ..quadrature: composite_simpson_weights
 using ..input_structs: advection_input
 
@@ -94,17 +90,12 @@
     local_io_range::UnitRange{Int64}
     # global range to write into in output file
     global_io_range::UnitRange{Int64}
-<<<<<<< HEAD
     # scale for each element
     element_scale::Array{mk_float,1}
     # shift for each element
     element_shift::Array{mk_float,1}
     # option used to set up element spacing
     element_spacing_option::String
-=======
-    # jacobian function (grid points)
-    jacobian::Array{mk_float,1}
->>>>>>> 4c77b372
 end
 
 """
@@ -125,16 +116,12 @@
         input.nelement_local, n_local)
     # obtain (local) index mapping from the grid within each element
     # to the full grid
-<<<<<<< HEAD
-    imin, imax = elemental_to_full_grid_map(input.ngrid, input.nelement_local)
+    imin, imax, igrid_full = elemental_to_full_grid_map(input.ngrid, input.nelement_local)
     # initialise the data used to construct the grid
     # boundaries for each element
     element_boundaries = set_element_boundaries(input.nelement_global, input.L, input.element_spacing_option)
     # shift and scale factors for each local element
     element_scale, element_shift = set_element_scale_and_shift(input.nelement_global, input.nelement_local, input.irank, element_boundaries)
-=======
-    imin, imax, igrid_full = elemental_to_full_grid_map(input.ngrid, input.nelement_local)
->>>>>>> 4c77b372
     # initialize the grid and the integration weights associated with the grid
     # also obtain the Chebyshev theta grid and spacing if chosen as discretization option
     grid, wgts, uniform_grid = init_grid(input.ngrid, input.nelement_local, n_global, n_local, input.irank, input.L, element_scale, element_shift,
@@ -155,15 +142,6 @@
     # endpoints, so only two pieces of information must be shared
     send_buffer = allocate_float(1)
     receive_buffer = allocate_float(1)
-<<<<<<< HEAD
-=======
-    jacobian = allocate_float(n_local)
-    if input.name == "vperp" 
-        @. jacobian = grid
-    else
-        @. jacobian = 1.0
-    end
->>>>>>> 4c77b372
     # Add some ranges to support parallel file io
     if !parallel_io
         # No parallel io, just write everything
@@ -186,7 +164,6 @@
         cell_width, igrid, ielement, imin, imax, igrid_full, input.discretization, input.fd_option, input.cheb_option,
         input.bc, wgts, uniform_grid, duniform_dgrid, scratch, copy(scratch), copy(scratch),
         scratch_2d, copy(scratch_2d), advection, send_buffer, receive_buffer, input.comm,
-<<<<<<< HEAD
         local_io_range, global_io_range, element_scale, element_shift, input.element_spacing_option)
 
     if input.discretization == "chebyshev_pseudospectral" && coord.n > 1
@@ -194,6 +171,12 @@
         # coordinate and create the plans for the forward and backward fast Chebyshev
         # transforms
         spectral = setup_chebyshev_pseudospectral(coord)
+        # obtain the local derivatives of the uniform grid with respect to the used grid
+        derivative!(coord.duniform_dgrid, coord.uniform_grid, coord, spectral)
+    elseif input.discretization == "gausslegendre_pseudospectral" && coord.n > 1
+        # create arrays needed for explicit GaussLegendre pseudospectral treatment in this
+        # coordinate and create the matrices for differentiation
+        spectral = setup_gauss_legendre_pseudospectral(coord)
         # obtain the local derivatives of the uniform grid with respect to the used grid
         derivative!(coord.duniform_dgrid, coord.uniform_grid, coord, spectral)
     else
@@ -236,9 +219,6 @@
         println("ERROR: element_spacing_option: ",element_spacing_option, " not supported")
     end
     return element_boundaries
-=======
-        local_io_range, global_io_range,jacobian)
->>>>>>> 4c77b372
 end
 
 function set_element_scale_and_shift(nelement_global, nelement_local, irank, element_boundaries)
@@ -273,15 +253,9 @@
         end
     elseif discretization == "chebyshev_pseudospectral"
         if name == "vperp"
-<<<<<<< HEAD
             # initialize chebyshev grid defined on [-L/2,L/2]
             grid, wgts = scaled_chebyshev_grid(ngrid, nelement_local, n_local, element_scale, element_shift, imin, imax)
             grid .= grid .+ L/2.0 # shift to [0,L] appropriate to vperp variable
-=======
-            # initialize chebyshev-radau grid defined on [-L/2,L/2]
-            grid, wgts = scaled_chebyshev_radau_grid(ngrid, nelement_global, nelement_local, n_local, irank, L, imin, imax)
-            grid .= grid .+ L/2.0      # shift to [0,L] appropriate to vperp variable
->>>>>>> 4c77b372
             wgts = 2.0 .* wgts .* grid # to include 2 vperp in jacobian of integral
                                        # see note above on normalisation
         else
