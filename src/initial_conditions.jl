module initial_conditions

export init_pdf_and_moments
export enforce_z_boundary_condition!
export enforce_vpa_boundary_condition!
export enforce_boundary_conditions!

# package
using SpecialFunctions: erfc
# modules
using ..type_definitions: mk_float
using ..array_allocation: allocate_shared_float
using ..bgk: init_bgk_pdf!
using ..communication
using ..looping
using ..velocity_moments: integrate_over_vspace
using ..velocity_moments: integrate_over_positive_vpa, integrate_over_negative_vpa
using ..velocity_moments: create_moments, update_qpar!

struct pdf_struct
    # MRH norm::MPISharedArray{mk_float,3}
    # MRH unnorm::MPISharedArray{mk_float,3}
    norm::MPISharedArray{mk_float,4}
    unnorm::MPISharedArray{mk_float,4}
end

# creates the normalised pdf and the velocity-space moments and populates them
# with a self-consistent initial condition
function init_pdf_and_moments(vpa, z, r, composition, species, n_rk_stages, evolve_moments)
    # define the n_species variable for convenience
    n_species = composition.n_species
    # create the 'moments' struct that contains various v-space moments and other
    # information related to these moments.
    # the time-dependent entries are not initialised.
    
    moments = create_moments(z.n, r.n, n_species, evolve_moments)
    @serial_region begin
        # initialise the density profile
        init_density!(moments.dens, z, r, species, n_species)
        moments.dens_updated .= true
        # initialise the parallel flow profile
        init_upar!(moments.upar, z, r, species, n_species)
        moments.upar_updated .= true
        # initialise the parallel thermal speed profile
        init_vth!(moments.vth, z, r, species, n_species)
        @. moments.ppar = 0.5 * moments.dens * moments.vth^2
        moments.ppar_updated .= true
    end
    # create and initialise the normalised particle distribution function (pdf)
    # such that ∫dwpa pdf.norm = 1, ∫dwpa wpa * pdf.norm = 0, and ∫dwpa wpa^2 * pdf.norm = 1/2
    # note that wpa = vpa - upar, unless moments.evolve_ppar = true, in which case wpa = (vpa - upar)/vth
    # the definition of pdf.norm changes accordingly from pdf.unnorm / density to pdf.unnorm * vth / density
    # when evolve_ppar = true.

    
    pdf = create_and_init_pdf(moments, vpa, z, r, n_species, species)
    begin_s_r_z_region()
    # calculate the initial parallel heat flux from the initial un-normalised pdf
    update_qpar!(moments.qpar, moments.qpar_updated, pdf.unnorm, vpa, z, r, composition, moments.vpa_norm_fac)
    return pdf, moments
end
function create_and_init_pdf(moments, vpa, z, r, n_species, species)
    pdf_norm = allocate_shared_float(vpa.n, z.n, r.n, n_species)
    pdf_unnorm = allocate_shared_float(vpa.n, z.n, r.n, n_species)
    @serial_region begin
        for is ∈ 1:n_species
            for ir ∈ 1:r.n
                if species[is].z_IC.initialization_option == "bgk" || species[is].vpa_IC.initialization_option == "bgk"
                    @views init_bgk_pdf!(f[:,:,ir,is], 0.0, species[is].initial_temperature, z.grid, z.L, vpa.grid)
                else
                    # updates pdf_norm to contain pdf / density, so that ∫dvpa pdf.norm = 1,
                    # ∫dwpa wpa * pdf.norm = 0, and ∫dwpa m_s (wpa/vths)^2 pdf.norm = 1/2
                    # to machine precision
                    @views init_pdf_over_density!(pdf_norm[:,:,ir,is], species[is], vpa, z, moments.vth[:,ir,is],
                                                  moments.upar[:,ir,is], moments.vpa_norm_fac[:,ir,is],
                                                  moments.evolve_upar, moments.evolve_ppar)
                end
            end
        end
        pdf_unnorm .= pdf_norm
        for ivpa ∈ 1:vpa.n
            @. pdf_unnorm[ivpa,:,:,:] *= moments.dens
            if moments.evolve_ppar
                @. pdf_norm[ivpa,:,:,:] *= moments.vth
            elseif moments.evolve_density == false
                @. pdf_norm[ivpa,:,:,:] = pdf_unnorm[ivpa,:,:,:]
            end
        end
    end
    return pdf_struct(pdf_norm, pdf_unnorm)
end
# for now the only initialisation option for the temperature is constant in z
# returns vth0 = sqrt(2Ts/ms) / sqrt(2Te/ms) = sqrt(Ts/Te)
function init_vth!(vth, z, r, spec, n_species)
    for is ∈ 1:n_species
        for ir ∈ 1:r.n
            if spec[is].z_IC.initialization_option == "sinusoid"
                # initial condition is sinusoid in z
                @. vth[:,ir,is] =
                    sqrt(spec[is].initial_temperature
                         * (1.0 + spec[is].z_IC.temperature_amplitude
                                  * cos(2.0*π*spec[is].z_IC.wavenumber*z.grid/z.L +
                                        spec[is].z_IC.temperature_phase)))
            else
                @. vth[:,ir,is] =  sqrt(spec[is].initial_temperature)
            end
        end
    end
    return nothing
end
function init_density!(dens, z, r, spec, n_species)
    for is ∈ 1:n_species
        for ir ∈ 1:r.n
            if spec[is].z_IC.initialization_option == "gaussian"
                # initial condition is an unshifted Gaussian
                @. dens[:,ir,is] = spec[is].initial_density + exp(-(z.grid/spec[is].z_IC.width)^2)
            elseif spec[is].z_IC.initialization_option == "sinusoid"
                # initial condition is sinusoid in z
                @. dens[:,ir,is] =
                    (spec[is].initial_density
                     * (1.0 + spec[is].z_IC.density_amplitude
                              * cos(2.0*π*spec[is].z_IC.wavenumber*z.grid/z.L
                                    + spec[is].z_IC.density_phase)))
            elseif spec[is].z_IC.inititalization_option == "monomial"
                # linear variation in z, with offset so that
                # function passes through zero at upwind boundary
                @. dens[:,ir,is] = (z.grid + 0.5*z.L)^spec[is].z_IC.monomial_degree
            end
        end
    end
    return nothing
end
# for now the only initialisation option is zero parallel flow
function init_upar!(upar, z, r, spec, n_species)
    for is ∈ 1:n_species
        for ir ∈ 1:r.n
            if spec[is].z_IC.initialization_option == "sinusoid"
                # initial condition is sinusoid in z
                @. upar[:,ir,is] =
                    (spec[is].z_IC.upar_amplitude
                     * cos(2.0*π*spec[is].z_IC.wavenumber*z.grid/z.L
                           + spec[is].z_IC.upar_phase))
            elseif spec[is].z_IC.initialization_option == "gaussian" # "linear"
                # initial condition is linear in z
                # this is designed to give a nonzero J_{||i} at endpoints in z
                # necessary for an electron sheath condition involving J_{||i}
                # option "gaussian" to be consistent with usual init option for now
                @. upar[:,ir,is] =
                    (spec[is].z_IC.upar_amplitude * 2.0 *       
                           (z.grid[:] - z.grid[floor(Int,z.n/2)])/z.L)
            else
                @. upar[:,ir,is] = 0.0
            end
        end
    end
    return nothing
end
function init_pdf_over_density!(pdf, spec, vpa, z, vth, upar, vpa_norm_fac, evolve_upar, evolve_ppar)
    if spec.vpa_IC.initialization_option == "gaussian"
        # initial condition is a Gaussian in the peculiar velocity
        # if evolve_ppar = true, then vpa coordinate is (vpa - upar)/vth;
        # otherwise it is either (vpa-upar) or simply vpa
        for iz ∈ 1:z.n
            # obtain (vpa - upar)/vth
            if evolve_ppar
                @. vpa.scratch = vpa.grid
            elseif evolve_upar
                @. vpa.scratch = vpa.grid/vth[iz]
            else
                @. vpa.scratch = (vpa.grid - upar[iz])/vth[iz]
            end
            #@. pdf[:,iz] = exp(-(vpa.grid*(vpa_norm_fac[iz]/vth[iz]))^2) / vth[iz]
            @. pdf[:,iz] = exp(-vpa.scratch^2) / vth[iz]
        end
        for iz ∈ 1:z.n
            # densfac = the integral of the pdf over v-space, which should be unity,
            # but may not be exactly unity due to quadrature errors
            densfac = integrate_over_vspace(view(pdf,:,iz), vpa.wgts)
            # pparfac = the integral of the pdf over v-space, weighted by m_s w_s^2 / vths^2,
            # where w_s = vpa - upar_s;
            # should be equal to 1/2, but may not be exactly 1/2 due to quadrature errors
            @. vpa.scratch = vpa.grid^2 * pdf[:,iz] * (vpa_norm_fac[iz]/vth[iz])^2
            pparfac = integrate_over_vspace(vpa.scratch, vpa.wgts)
            # pparfac2 = the integral of the pdf over v-space, weighted by m_s w_s^2 (w_s^2 - vths^2 / 2) / vth^4
            #@. vpa.scratch = vpa.grid^2 *(vpa.grid^2/pparfac - vth[iz]^2/densfac) * pdf[:,iz] * (vpa_norm_fac[iz]/vth[iz])^4
            @. vpa.scratch = vpa.grid^2 *(vpa.grid^2/pparfac - 1.0/densfac) * pdf[:,iz] * (vpa_norm_fac[iz]/vth[iz])^4
            pparfac2 = integrate_over_vspace(vpa.scratch, vpa.wgts)

            #@. pdf[:,iz] = pdf[:,iz]/densfac + (0.5 - pparfac/densfac)/pparfac2*(vpa.grid^2/pparfac - vth[iz]^2/densfac)*pdf[:,iz]*(vpa_norm_fac[iz]/vth[iz])^2
            @. pdf[:,iz] = pdf[:,iz]/densfac + (0.5 - pparfac/densfac)/pparfac2*(vpa.grid^2/pparfac - 1.0/densfac)*pdf[:,iz]*(vpa_norm_fac[iz]/vth[iz])^2
        end
    elseif spec.vpa_IC.initialization_option == "vpagaussian"
        for iz ∈ 1:z.n
            @. pdf[:,iz] = vpa.grid^2*exp(-(vpa.grid*(vpa_norm_fac[iz]/vth[iz]))^2) / vth[iz]
        end
    elseif spec.vpa_IC.initialization_option == "sinusoid"
        # initial condition is sinusoid in vpa
        for iz ∈ 1:z.n
            @. pdf[:,iz] = spec.vpa_IC.amplitude*cospi(2.0*spec.vpa_IC.wavenumber*vpa.grid/vpa.L)
        end
    elseif spec.vpa_IC.initialization_option == "monomial"
        # linear variation in vpa, with offset so that
        # function passes through zero at upwind boundary
        for iz ∈ 1:z.n
            @. pdf[:,iz] = (vpa.grid + 0.5*vpa.L)^spec.vpa_IC.monomial_degree
        end
    end
    # for iz ∈ 1:z.n
    #     # densfac = the integral of the pdf over v-space, which should be unity,
    #     # but may not be exactly unity due to quadrature errors
    #     densfac = integrate_over_vspace(view(pdf,:,iz), vpa.wgts)
    #     # pparfac = the integral of the pdf over v-space, weighted by m_s w_s^2 / vths^2,
    #     # where w_s = vpa - upar_s;
    #     # should be equal to 1/2, but may not be exactly 1/2 due to quadrature errors
    #     @. vpa.scratch = vpa.grid^2 * pdf[:,iz] * (vpa_norm_fac[iz]/vth[iz])^2
    #     pparfac = integrate_over_vspace(vpa.scratch, vpa.wgts)
    #     # pparfac2 = the integral of the pdf over v-space, weighted by m_s w_s^2 (w_s^2 - vths^2 / 2) / vth^4
    #     #@. vpa.scratch = vpa.grid^2 *(vpa.grid^2/pparfac - vth[iz]^2/densfac) * pdf[iz,:] * (vpa_norm_fac[iz]/vth[iz])^4
    #     @. vpa.scratch = vpa.grid^2 *(vpa.grid^2/pparfac - 1.0/densfac) * pdf[:,iz] * (vpa_norm_fac[iz]/vth[iz])^4
    #     pparfac2 = integrate_over_vspace(vpa.scratch, vpa.wgts)
    #
    #     #@. pdf[:,iz] = pdf[:,iz]/densfac + (0.5 - pparfac/densfac)/pparfac2*(vpa.grid^2/pparfac - vth[iz]^2/densfac)*pdf[:,iz]*(vpa_norm_fac[iz]/vth[iz])^2
    #     @. pdf[:,iz] = pdf[:,iz]/densfac + (0.5 - pparfac/densfac)/pparfac2*(vpa.grid^2/pparfac - 1.0/densfac)*pdf[:,iz]*(vpa_norm_fac[iz]/vth[iz])^2
    # end
    return nothing
end
<<<<<<< HEAD
function enforce_boundary_conditions!(f, vpa_bc, z_bc, vpa, z, r, vpa_adv::T1, z_adv::T2, composition) where {T1, T2}
    @s_r_z_loop is ir iz begin
=======
function enforce_boundary_conditions!(f, vpa_bc, z_bc, vpa, z, vpa_adv::T1, z_adv::T2, composition) where {T1, T2}
    @loop_s_z is iz begin
>>>>>>> f45aa14c
        # enforce the vpa BC
        @views enforce_vpa_boundary_condition_local!(f[:,iz,ir,is], vpa_bc, vpa_adv[is].upwind_idx[iz,ir],
                                                     vpa_adv[is].downwind_idx[iz,ir])
    end
    begin_s_r_vpa_region()
    @views enforce_z_boundary_condition!(f, z_bc, z_adv, vpa, r, composition)
end
# enforce boundary conditions on f in z
function enforce_z_boundary_condition!(f, bc::String, adv::T, vpa, r, composition) where T
    # define n_species variable for convenience
    n_species = composition.n_species
    # define nvpa variable for convenience
    nvpa = vpa.n
    # define a zero that accounts for finite precision
    zero = 1.0e-10
    # 'constant' BC is time-independent f at upwind boundary
    # and constant f beyond boundary
    if bc == "constant"
<<<<<<< HEAD
        @s_r_vpa_loop is ir ivpa begin
            upwind_idx = adv[is].upwind_idx[ivpa,ir]
            f[ivpa,upwind_idx,ir,is] = density_offset * exp(-(vpa.grid[ivpa]/vpawidth)^2) / sqrt(pi)
        end
    # 'periodic' BC enforces periodicity by taking the average of the boundary points
    elseif bc == "periodic"
        @s_r_vpa_loop is ir ivpa begin
            downwind_idx = adv[is].downwind_idx[ivpa,ir]
            upwind_idx = adv[is].upwind_idx[ivpa,ir]
            f[ivpa,downwind_idx,ir,is] = 0.5*(f[ivpa,upwind_idx,ir,is]+f[ivpa,downwind_idx,ir,is])
            f[ivpa,upwind_idx,ir,is] = f[ivpa,downwind_idx,ir,is]
        end
    # 'wall' BC enforces wall boundary conditions
    elseif bc == "wall"
        @s_r_vpa_loop_s is begin
            # zero incoming BC for ions, as they recombine at the wall
            if is ∈ composition.ion_species_range
                @s_r_vpa_loop_vpa ivpa begin
=======
        @loop_s_vpa is ivpa begin
            upwind_idx = adv[ivpa,is].upwind_idx[]
            f[ivpa,upwind_idx,is] = density_offset * exp(-(vpa.grid[ivpa]/vpawidth)^2) / sqrt(pi)
        end
    # 'periodic' BC enforces periodicity by taking the average of the boundary points
    elseif bc == "periodic"
        @loop_s_vpa is ivpa begin
            downwind_idx = adv[is].downwind_idx[ivpa]
            upwind_idx = adv[is].upwind_idx[ivpa]
            f[ivpa,downwind_idx,is] = 0.5*(f[ivpa,upwind_idx,is]+f[ivpa,downwind_idx,is])
            f[ivpa,upwind_idx,is] = f[ivpa,downwind_idx,is]
        end
    # 'wall' BC enforces wall boundary conditions
    elseif bc == "wall"
        @loop_s is begin
            # zero incoming BC for ions, as they recombine at the wall
            if is ∈ composition.ion_species_range
                @loop_vpa ivpa begin
>>>>>>> f45aa14c
                    # no parallel BC should be enforced for vpa = 0
                    if abs(vpa.grid[ivpa]) > zero
                        @s_r_vpa_loop_r ir begin
                            upwind_idx = adv[is].upwind_idx[ivpa,ir]
                            f[ivpa,upwind_idx,ir,is] = 0.0
                        end
                    end
                end
            end
        end
        # BC for neutrals
        if composition.n_neutral_species > 0
            begin_serial_region()
            # TODO: parallelise this...
            @serial_region begin
                for ir ∈ 1:r.n
                    # define vtfac to avoid repeated computation below
                    vtfac = sqrt(composition.T_wall * composition.mn_over_mi)
                    # initialise the combined ion/neutral fluxes into the walls to be zero
                    wall_flux_0 = 0.0
                    wall_flux_L = 0.0
                    # include the contribution to the wall fluxes due to species with index 'is'
                    for is ∈ 1:composition.n_ion_species
                            @views wall_flux_0 += (sqrt(composition.mn_over_mi) *
                                                   integrate_over_negative_vpa(abs.(vpa.grid) .* f[:,1,ir,is], vpa.grid, vpa.wgts, vpa.scratch))
                            @views wall_flux_L += (sqrt(composition.mn_over_mi) *
                                                   integrate_over_positive_vpa(abs.(vpa.grid) .* f[:,end,ir,is], vpa.grid, vpa.wgts, vpa.scratch))
                    end
                    for isn ∈ 1:composition.n_neutral_species
                            is = isn + composition.n_ion_species
                            @views wall_flux_0 += integrate_over_negative_vpa(abs.(vpa.grid) .* f[:,1,ir,is], vpa.grid, vpa.wgts, vpa.scratch)
                            @views wall_flux_L += integrate_over_positive_vpa(abs.(vpa.grid) .* f[:,end,ir,is], vpa.grid, vpa.wgts, vpa.scratch)
                    end
                    # NB: need to generalise to more than one ion species
                    # get the Knudsen cosine distribution
                    # NB: as vtfac is time-independent, can be made more efficient by creating
                    # array for Knudsen cosine distribution and carrying out following four lines
                    # of calculation at initialization
                    @. vpa.scratch = (3*pi/vtfac^3)*abs(vpa.grid)*erfc(abs(vpa.grid)/vtfac)
                    tmparr = copy(vpa.scratch)
                    tmp = integrate_over_positive_vpa(vpa.grid .* vpa.scratch, vpa.grid, vpa.wgts, tmparr)
                    @. vpa.scratch /= tmp
                    for isn ∈ 1:composition.n_neutral_species
                        is = isn + composition.n_ion_species
                        for ivpa ∈ 1:nvpa
                            # no parallel BC should be enforced for vpa = 0
                            if abs(vpa.grid[ivpa]) > zero
                                if adv[is].upwind_idx[ivpa,ir] == 1
                                    f[ivpa,1,ir,is] = wall_flux_0 * vpa.scratch[ivpa]
                                else
                                    f[ivpa,end,ir,is] = wall_flux_L * vpa.scratch[ivpa]
                                end
                            end
                        end
                    end
                end
            end
        end
    end
end
# impose the prescribed vpa boundary condition on f
# at every z grid point
function enforce_vpa_boundary_condition!(f, bc, src::T) where T
    nz = size(f,2)
    nr = size(f,3)
    for ir ∈ 1:nr
        for iz ∈ 1:nz
            enforce_vpa_boundary_condition_local!(view(f,:,iz,ir), bc, src.upwind_idx[iz],
                src.downwind_idx[iz])
        end
    end
end
function enforce_vpa_boundary_condition_local!(f::T, bc, upwind_idx, downwind_idx) where T
    if bc == "zero"
        f[upwind_idx] = 0.0
        #f[downwind_idx] = 0.0
    elseif bc == "periodic"
        f[downwind_idx] = 0.5*(f[upwind_idx]+f[downwind_idx])
        f[upwind_idx] = f[downwind_idx]
    end
end

end<|MERGE_RESOLUTION|>--- conflicted
+++ resolved
@@ -224,13 +224,8 @@
     # end
     return nothing
 end
-<<<<<<< HEAD
 function enforce_boundary_conditions!(f, vpa_bc, z_bc, vpa, z, r, vpa_adv::T1, z_adv::T2, composition) where {T1, T2}
-    @s_r_z_loop is ir iz begin
-=======
-function enforce_boundary_conditions!(f, vpa_bc, z_bc, vpa, z, vpa_adv::T1, z_adv::T2, composition) where {T1, T2}
-    @loop_s_z is iz begin
->>>>>>> f45aa14c
+    @loop_s_r_z is ir iz begin
         # enforce the vpa BC
         @views enforce_vpa_boundary_condition_local!(f[:,iz,ir,is], vpa_bc, vpa_adv[is].upwind_idx[iz,ir],
                                                      vpa_adv[is].downwind_idx[iz,ir])
@@ -249,37 +244,17 @@
     # 'constant' BC is time-independent f at upwind boundary
     # and constant f beyond boundary
     if bc == "constant"
-<<<<<<< HEAD
-        @s_r_vpa_loop is ir ivpa begin
+        @loop_s_r_vpa is ir ivpa begin
             upwind_idx = adv[is].upwind_idx[ivpa,ir]
             f[ivpa,upwind_idx,ir,is] = density_offset * exp(-(vpa.grid[ivpa]/vpawidth)^2) / sqrt(pi)
         end
     # 'periodic' BC enforces periodicity by taking the average of the boundary points
     elseif bc == "periodic"
-        @s_r_vpa_loop is ir ivpa begin
+        @loop_s_r_vpa is ir ivpa begin
             downwind_idx = adv[is].downwind_idx[ivpa,ir]
             upwind_idx = adv[is].upwind_idx[ivpa,ir]
             f[ivpa,downwind_idx,ir,is] = 0.5*(f[ivpa,upwind_idx,ir,is]+f[ivpa,downwind_idx,ir,is])
             f[ivpa,upwind_idx,ir,is] = f[ivpa,downwind_idx,ir,is]
-        end
-    # 'wall' BC enforces wall boundary conditions
-    elseif bc == "wall"
-        @s_r_vpa_loop_s is begin
-            # zero incoming BC for ions, as they recombine at the wall
-            if is ∈ composition.ion_species_range
-                @s_r_vpa_loop_vpa ivpa begin
-=======
-        @loop_s_vpa is ivpa begin
-            upwind_idx = adv[ivpa,is].upwind_idx[]
-            f[ivpa,upwind_idx,is] = density_offset * exp(-(vpa.grid[ivpa]/vpawidth)^2) / sqrt(pi)
-        end
-    # 'periodic' BC enforces periodicity by taking the average of the boundary points
-    elseif bc == "periodic"
-        @loop_s_vpa is ivpa begin
-            downwind_idx = adv[is].downwind_idx[ivpa]
-            upwind_idx = adv[is].upwind_idx[ivpa]
-            f[ivpa,downwind_idx,is] = 0.5*(f[ivpa,upwind_idx,is]+f[ivpa,downwind_idx,is])
-            f[ivpa,upwind_idx,is] = f[ivpa,downwind_idx,is]
         end
     # 'wall' BC enforces wall boundary conditions
     elseif bc == "wall"
@@ -287,10 +262,9 @@
             # zero incoming BC for ions, as they recombine at the wall
             if is ∈ composition.ion_species_range
                 @loop_vpa ivpa begin
->>>>>>> f45aa14c
                     # no parallel BC should be enforced for vpa = 0
                     if abs(vpa.grid[ivpa]) > zero
-                        @s_r_vpa_loop_r ir begin
+                        @loop_r ir begin
                             upwind_idx = adv[is].upwind_idx[ivpa,ir]
                             f[ivpa,upwind_idx,ir,is] = 0.0
                         end
