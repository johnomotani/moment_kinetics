--- conflicted
+++ resolved
@@ -142,20 +142,13 @@
     end
     return nothing
 end
-<<<<<<< HEAD
-# NB: if this function is called and if dens_updated is false, then
-# the incoming pdf is the un-normalized pdf that satisfies int dv pdf = density
+
+"""
+NB: if this function is called and if dens_updated is false, then
+the incoming pdf is the un-normalized pdf that satisfies int dv pdf = density
+"""
 function update_density!(dens, dens_updated, pdf, vpa, vperp, z, r, composition)
     n_species = size(pdf,5)
-=======
-
-"""
-NB: if this function is called and if dens_updated is false, then
-the incoming pdf is the un-normalized pdf that satisfies int dv pdf = density
-"""
-function update_density!(dens, dens_updated, pdf, vpa, z, r, composition)
-    n_species = size(pdf,4)
->>>>>>> 31e95a65
     @boundscheck n_species == size(dens,3) || throw(BoundsError(dens))
     @loop_s is begin
         if dens_updated[is] == false
@@ -164,21 +157,15 @@
         end
     end
 end
-<<<<<<< HEAD
-# calculate the updated density (dens) for a given species
+
+"""
+calculate the updated density (dens) for a given species
+"""
 function update_density_species!(dens, ff, vpa, vperp, z, r)
     @boundscheck vpa.n == size(ff, 1) || throw(BoundsError(ff))
     @boundscheck vperp.n == size(ff, 2) || throw(BoundsError(ff))
     @boundscheck z.n == size(ff, 3) || throw(BoundsError(ff))
     @boundscheck r.n == size(ff, 4) || throw(BoundsError(ff))
-=======
-
-"""
-calculate the updated density (dens) for a given species
-"""
-function update_density_species!(dens, ff, vpa, z, r)
-    @boundscheck z.n == size(ff, 2) || throw(BoundsError(ff))
->>>>>>> 31e95a65
     @boundscheck z.n == size(dens, 1) || throw(BoundsError(dens))
     @boundscheck r.n == size(dens, 2) || throw(BoundsError(dens))
     @loop_r_z ir iz begin
@@ -187,20 +174,13 @@
     end
     return nothing
 end
-<<<<<<< HEAD
-# NB: if this function is called and if upar_updated is false, then
-# the incoming pdf is the un-normalized pdf that satisfies int dv pdf = density
+
+"""
+NB: if this function is called and if upar_updated is false, then
+the incoming pdf is the un-normalized pdf that satisfies int dv pdf = density
+"""
 function update_upar!(upar, upar_updated, pdf, vpa, vperp, z, r, composition)
     n_species = size(pdf,5)
-=======
-
-"""
-NB: if this function is called and if upar_updated is false, then
-the incoming pdf is the un-normalized pdf that satisfies int dv pdf = density
-"""
-function update_upar!(upar, upar_updated, pdf, vpa, z, r, composition)
-    n_species = size(pdf,4)
->>>>>>> 31e95a65
     @boundscheck n_species == size(upar,3) || throw(BoundsError(upar))
     @loop_s is begin
         if upar_updated[is] == false
@@ -209,21 +189,15 @@
         end
     end
 end
-<<<<<<< HEAD
-# calculate the updated parallel flow (upar) for a given species
+
+"""
+calculate the updated parallel flow (upar) for a given species
+"""
 function update_upar_species!(upar, ff, vpa, vperp, z, r)
     @boundscheck vpa.n == size(ff, 1) || throw(BoundsError(ff))
     @boundscheck vperp.n == size(ff, 2) || throw(BoundsError(ff))
     @boundscheck z.n == size(ff, 3) || throw(BoundsError(ff))
     @boundscheck r.n == size(ff, 4) || throw(BoundsError(ff))
-=======
-
-"""
-calculate the updated parallel flow (upar) for a given species
-"""
-function update_upar_species!(upar, ff, vpa, z, r)
-    @boundscheck z.n == size(ff, 2) || throw(BoundsError(ff))
->>>>>>> 31e95a65
     @boundscheck z.n == size(upar, 1) || throw(BoundsError(upar))
     @boundscheck r.n == size(upar, 2) || throw(BoundsError(upar))
     @loop_r_z ir iz begin
@@ -232,18 +206,12 @@
     end
     return nothing
 end
-<<<<<<< HEAD
-# NB: if this function is called and if ppar_updated is false, then
-# the incoming pdf is the un-normalized pdf that satisfies int dv pdf = density
-function update_ppar!(ppar, ppar_updated, pdf, vpa, vperp, z, r, composition)
-=======
 
 """
 NB: if this function is called and if ppar_updated is false, then
 the incoming pdf is the un-normalized pdf that satisfies int dv pdf = density
 """
-function update_ppar!(ppar, ppar_updated, pdf, vpa, z, r, composition)
->>>>>>> 31e95a65
+function update_ppar!(ppar, ppar_updated, pdf, vpa, vperp, z, r, composition)
     @boundscheck composition.n_species == size(ppar,3) || throw(BoundsError(ppar))
     @boundscheck r.n == size(ppar,2) || throw(BoundsError(ppar))
     @boundscheck z.n == size(ppar,1) || throw(BoundsError(ppar))
@@ -254,21 +222,15 @@
         end
     end
 end
-<<<<<<< HEAD
-# calculate the updated parallel pressure (ppar) for a given species
+
+"""
+calculate the updated parallel pressure (ppar) for a given species
+"""
 function update_ppar_species!(ppar, ff, vpa, vperp, z, r)
     @boundscheck vpa.n == size(ff, 1) || throw(BoundsError(ff))
     @boundscheck vperp.n == size(ff, 2) || throw(BoundsError(ff))
     @boundscheck z.n == size(ff, 3) || throw(BoundsError(ff))
     @boundscheck r.n == size(ff, 4) || throw(BoundsError(ff))
-=======
-
-"""
-calculate the updated parallel pressure (ppar) for a given species
-"""
-function update_ppar_species!(ppar, ff, vpa, z, r)
-    @boundscheck z.n == size(ff, 2) || throw(BoundsError(ff))
->>>>>>> 31e95a65
     @boundscheck z.n == size(ppar, 1) || throw(BoundsError(ppar))
     @boundscheck r.n == size(ppar, 2) || throw(BoundsError(ppar))
     @loop_r_z ir iz begin
@@ -278,15 +240,11 @@
     return nothing
 end
 
-<<<<<<< HEAD
-function update_qpar!(qpar, qpar_updated, pdf, vpa, vperp, z, r, composition, vpanorm)
-=======
 """
 NB: if this function is called and if ppar_updated is false, then
 the incoming pdf is the un-normalized pdf that satisfies int dv pdf = density
 """
-function update_qpar!(qpar, qpar_updated, pdf, vpa, z, r, composition, vpanorm)
->>>>>>> 31e95a65
+function update_qpar!(qpar, qpar_updated, pdf, vpa, vperp, z, r, composition, vpanorm)
     @boundscheck composition.n_species == size(qpar,3) || throw(BoundsError(qpar))
     @loop_s is begin
         if qpar_updated[is] == false
@@ -295,22 +253,16 @@
         end
     end
 end
-<<<<<<< HEAD
-# calculate the updated parallel heat flux (qpar) for a given species
+
+"""
+calculate the updated parallel heat flux (qpar) for a given species
+"""
 function update_qpar_species!(qpar, ff, vpa, vperp, z, r, vpanorm)
     @boundscheck r.n == size(ff, 4) || throw(BoundsError(ff))
     @boundscheck z.n == size(ff, 3) || throw(BoundsError(ff))
     @boundscheck vperp.n == size(ff, 2) || throw(BoundsError(ff))
     @boundscheck vpa.n == size(ff, 1) || throw(BoundsError(ff))
     @boundscheck r.n == size(qpar, 2) || throw(BoundsError(qpar))
-=======
-
-"""
-calculate the updated parallel heat flux (qpar) for a given species
-"""
-function update_qpar_species!(qpar, ff, vpa, z, r, vpanorm)
-    @boundscheck z.n == size(ff, 2) || throw(BoundsError(ff))
->>>>>>> 31e95a65
     @boundscheck z.n == size(qpar, 1) || throw(BoundsError(qpar))
     @loop_r_z ir iz begin
         # old ! qpar[iz,ir] = integrate_over_vspace(@view(ff[:,iz,ir]), vpa.grid, 3, vpa.wgts) * vpanorm[iz,ir]^4
@@ -412,14 +364,10 @@
     end
     return vpa_integral
 end
-<<<<<<< HEAD
+
+"""
+"""
 function enforce_moment_constraints!(fvec_new, fvec_old, vpa, vperp, z, r, composition, moments, dummy)
-=======
-
-"""
-"""
-function enforce_moment_constraints!(fvec_new, fvec_old, vpa, z, r, composition, moments, dummy_sr)
->>>>>>> 31e95a65
     #global @. dens_hist += fvec_old.density
     #global n_hist += 1
 
