--- conflicted
+++ resolved
@@ -49,14 +49,10 @@
 # it=itime_max
 const plot_f_unnormalized_vs_vpa_z = false
 # if animate_f_vs_vpa_z = true, create animation of f(vpa,z) at different time slices
-<<<<<<< HEAD
-const animate_f_vs_vpa_z = false
+const animate_f_vs_vpa_z =  true
 # if animate_f_unnormalized = true, create animation of f_unnorm(v_parallel_unnorm,z) at
 # different time slices
 const animate_f_unnormalized = false
-=======
-const animate_f_vs_vpa_z =  true
->>>>>>> a357c771
 # if animate_deltaf_vs_vpa_z = true, create animation of δf(vpa,z) at different time slices
 const animate_deltaf_vs_vpa_z = false
 # if animate_f_vs_vpa_z0 = true, create animation of f(vpa0,z) at different time slices
@@ -64,9 +60,9 @@
 # if animate_deltaf_vs_vpa_z0 = true, create animation of δf(vpa0,z) at different time slices
 const animate_deltaf_vs_vpa_z0 = false
 # if animate_f_vs_z0_vpa = true, create animation of f(vpa,z0) at different time slices
-const animate_f_vs_z0_vpa =  false #ttrue
+const animate_f_vs_vpa0_z =  false #true
 # if animate_deltaf_vs_z0_vpa = true, create animation of δf(vpa,z0) at different time slices
-const animate_deltaf_vs_vpa_z0 = false
+const animate_deltaf_vs_vpa0_z = false
 # if animate_f_vs_vpa_r = true, create animation of f(vpa,r) at different time slices
 const animate_f_vs_vpa_r =  true
 # if animate_f_vs_vperp_z = true, create animation of f(vperp,z) at different time slices
@@ -107,11 +103,17 @@
 const animate_parallel_pressure_vs_r_z = true
 const plot_wall_pdf = true # plot last time step ion distribution function at the wall and in the element nearest the wall 
 const nwrite_movie = 1
-# itime_min is the minimum time index at which to start animations
+# itime_min is the minimum time index at which to start animations of the moments
 const itime_min = -1
-# itime_max is the final time index at which to end animations
+# itime_max is the final time index at which to end animations of the moments
 # if itime_max < 0, the value used will be the total number of time slices
 const itime_max = -1
+const nwrite_movie_pdfs = 1
+# itime_min_pdfs is the minimum time index at which to start animations of the pdfs
+const itime_min_pdfs = -1
+# itime_max_pdfs is the final time index at which to end animations of the pdfs
+# if itime_max < 0, the value used will be the total number of time slices
+const itime_max_pdfs = -1
 # ivpa0 is the ivpa index used when plotting data at a single vpa location
 # by default, it will be set to cld(nvpa,3) unless a non-negative value provided here
 const ivpa0 = -1
@@ -134,27 +136,23 @@
 # by default, it will be set to cld(nvzeta,3) unless a non-negative value provided here
 const ivzeta0 = -1
 
-pp = pp_input(calculate_frequencies, plot_phi0_vs_t, plot_phi_vs_z_t,
-    animate_phi_vs_z, plot_dens0_vs_t, plot_upar0_vs_t, plot_ppar0_vs_t, plot_vth0_vs_t, plot_qpar0_vs_t,
+pp = pp_input(calculate_frequencies, plot_phi0_vs_t, plot_phi_vs_z_t, animate_phi_vs_z,
+    plot_dens0_vs_t, plot_upar0_vs_t, plot_ppar0_vs_t, plot_vth0_vs_t, plot_qpar0_vs_t,
     plot_dens_vs_z_t, plot_upar_vs_z_t, plot_ppar_vs_z_t, plot_qpar_vs_z_t,
-<<<<<<< HEAD
-    animate_dens_vs_z, animate_upar_vs_z, animate_ppar_vs_z, animate_vth_vs_z, animate_qpar_vs_z,
-    plot_f_unnormalized_vs_vpa_z, animate_f_vs_vpa_z, animate_f_unnormalized,
-    animate_f_vs_vpa_z0, animate_f_vs_z0_vpa, animate_deltaf_vs_vpa_z,
-    animate_deltaf_vs_vpa_z0, animate_deltaf_vs_vpa_z0, nwrite_movie, itime_min,
-    itime_max, ivpa0, iz0, ir0)
-=======
-    animate_dens_vs_z, animate_upar_vs_z,
-    animate_f_vs_vpa_z, animate_f_vs_vpa_z0, animate_f_vs_z0_vpa,
-    animate_deltaf_vs_vpa_z, animate_deltaf_vs_vpa_z0, animate_deltaf_vs_vpa_z0,
+    animate_dens_vs_z, animate_upar_vs_z, animate_ppar_vs_z, animate_vth_vs_z,
+    animate_qpar_vs_z, plot_f_unnormalized_vs_vpa_z, animate_f_vs_vpa_z,
+    animate_f_unnormalized, animate_f_vs_vpa0_z, animate_f_vs_vpa_z0,
+    animate_deltaf_vs_vpa_z, animate_deltaf_vs_vpa0_z, animate_deltaf_vs_vpa_z0,
     animate_f_vs_vpa_r, animate_f_vs_vperp_z, animate_f_vs_vperp_r,
     animate_f_vs_vperp_vpa, animate_f_vs_r_z, animate_f_vs_vz_z, animate_f_vs_vr_r,
-    animate_Er_vs_r_z, animate_Ez_vs_r_z, animate_phi_vs_r_z,
-    plot_phi_vs_r0_z, plot_Ez_vs_r0_z, plot_wall_Ez_vs_r, plot_Er_vs_r0_z, plot_wall_Er_vs_r,
-	plot_density_vs_r0_z, plot_wall_density_vs_r, plot_density_vs_r_z, animate_density_vs_r_z,
-	plot_parallel_flow_vs_r0_z, plot_wall_parallel_flow_vs_r, plot_parallel_flow_vs_r_z, animate_parallel_flow_vs_r_z,
-	plot_parallel_pressure_vs_r0_z, plot_wall_parallel_pressure_vs_r, plot_parallel_pressure_vs_r_z, animate_parallel_pressure_vs_r_z,
-    plot_wall_pdf, nwrite_movie, itime_min, itime_max, ivpa0, ivperp0, iz0, ir0, ivz0, ivr0, ivzeta0)
->>>>>>> a357c771
+    animate_Er_vs_r_z, animate_Ez_vs_r_z, animate_phi_vs_r_z, plot_phi_vs_r0_z,
+    plot_Ez_vs_r0_z, plot_wall_Ez_vs_r, plot_Er_vs_r0_z, plot_wall_Er_vs_r,
+    plot_density_vs_r0_z, plot_wall_density_vs_r, plot_density_vs_r_z,
+    animate_density_vs_r_z, plot_parallel_flow_vs_r0_z, plot_wall_parallel_flow_vs_r,
+    plot_parallel_flow_vs_r_z, animate_parallel_flow_vs_r_z,
+    plot_parallel_pressure_vs_r0_z, plot_wall_parallel_pressure_vs_r,
+    plot_parallel_pressure_vs_r_z, animate_parallel_pressure_vs_r_z, plot_wall_pdf,
+    nwrite_movie, itime_min, itime_max, nwrite_movie_pdfs, itime_min_pdfs, itime_max_pdfs,
+    ivpa0, ivperp0, iz0, ir0, ivz0, ivr0, ivzeta0)
 
 end