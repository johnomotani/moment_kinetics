--- conflicted
+++ resolved
@@ -59,19 +59,11 @@
     rk_coefs::Array{mk_float,2}
 end
 
-<<<<<<< HEAD
 mutable struct scratch_dummy_arrays
     dummy_sr::Array{mk_float,2}
     dummy_vpavperp::Array{mk_float,2}
 end 
 
-# create arrays and do other work needed to setup
-# the main time advance loop.
-# this includes creating and populating structs
-# for Chebyshev transforms, velocity space moments,
-# EM fields, semi-Lagrange treatment, and advection terms
-function setup_time_advance!(pdf, vpa, vperp, z, r, composition, drive_input, moments,
-=======
 """
 create arrays and do other work needed to setup
 the main time advance loop.
@@ -79,8 +71,7 @@
 for Chebyshev transforms, velocity space moments,
 EM fields, semi-Lagrange treatment, and advection terms
 """
-function setup_time_advance!(pdf, vpa, z, r, composition, drive_input, moments,
->>>>>>> 31e95a65
+function setup_time_advance!(pdf, vpa, vperp, z, r, composition, drive_input, moments,
                              t_input, collisions, species)
     # define some local variables for convenience/tidiness
     n_species = composition.n_species
@@ -384,19 +375,6 @@
     end
     return rk_coefs
 end
-<<<<<<< HEAD
-# solve ∂f/∂t + v(z,t)⋅∂f/∂z + dvpa/dt ⋅ ∂f/∂vpa= 0
-# define approximate characteristic velocity
-# v₀(z)=vⁿ(z) and take time derivative along this characteristic
-# df/dt + δv⋅∂f/∂z = 0, with δv(z,t)=v(z,t)-v₀(z)
-# for prudent choice of v₀, expect δv≪v so that explicit
-# time integrator can be used without severe CFL condition
-function time_advance!(pdf, scratch, t, t_input, vpa, vperp, z, r,
-    vpa_spectral, vperp_spectral, z_spectral, r_spectral,
-    moments, fields, vpa_advect, vperp_advect, z_advect, r_advect,
-    vpa_SL, vperp_SL, z_SL, r_SL, composition,
-    collisions, advance, scratch_dummy, io, cdf)
-=======
 
 """
 solve ∂f/∂t + v(z,t)⋅∂f/∂z + dvpa/dt ⋅ ∂f/∂vpa= 0
@@ -406,10 +384,11 @@
 for prudent choice of v₀, expect δv≪v so that explicit
 time integrator can be used without severe CFL condition
 """
-function time_advance!(pdf, scratch, t, t_input, vpa, z, r, vpa_spectral, z_spectral, r_spectral,
-    moments, fields, vpa_advect, z_advect, r_advect, vpa_SL, z_SL, r_SL, composition,
-    collisions, advance, scratch_dummy_sr, io, cdf)
->>>>>>> 31e95a65
+function time_advance!(pdf, scratch, t, t_input, vpa, vperp, z, r,
+    vpa_spectral, vperp_spectral, z_spectral, r_spectral,
+    moments, fields, vpa_advect, vperp_advect, z_advect, r_advect,
+    vpa_SL, vperp_SL, z_SL, r_SL, composition,
+    collisions, advance, scratch_dummy, io, cdf)
 
     @debug_detect_redundant_block_synchronize begin
         # Only want to check for redundant _block_synchronize() calls during the
@@ -605,20 +584,14 @@
     end
     return nothing
 end
-<<<<<<< HEAD
+
+"""
+"""
 function time_advance_no_splitting!(pdf, scratch, t, t_input, vpa, vperp, z, r, 
     vpa_spectral, vperp_spectral, z_spectral, r_spectral,
     moments, fields, vpa_advect, vperp_advect, z_advect, r_advect,
     vpa_SL, vperp_SL, z_SL, r_SL, 
     composition, collisions, advance, scratch_dummy, istep)
-=======
-
-"""
-"""
-function time_advance_no_splitting!(pdf, scratch, t, t_input, vpa, z, r, 
-    vpa_spectral, z_spectral, r_spectral, moments, fields, vpa_advect, z_advect, r_advect,
-    vpa_SL, z_SL, r_SL, composition, collisions, advance, scratch_dummy_sr, istep)
->>>>>>> 31e95a65
 
     if t_input.n_rk_stages > 1
         ssp_rk!(pdf, scratch, t, t_input, vpa, vperp, z, r, 
@@ -636,16 +609,11 @@
     end
     return nothing
 end
-<<<<<<< HEAD
+
+"""
+"""
 function rk_update!(scratch, pdf, moments, fields, vpa, vperp, z, r, rk_coefs, istage, composition)
     begin_s_r_z_vperp_region()
-=======
-
-"""
-"""
-function rk_update!(scratch, pdf, moments, fields, vpa, z, r, rk_coefs, istage, composition)
-    begin_s_r_z_region()
->>>>>>> 31e95a65
     nvpa = size(pdf.unnorm, 1)
     new_scratch = scratch[istage+1]
     old_scratch = scratch[istage]
@@ -704,19 +672,13 @@
     # was written on, even though the loop-type does not change here
     _block_synchronize()
 end
-<<<<<<< HEAD
+
+"""
+"""
 function ssp_rk!(pdf, scratch, t, t_input, vpa, vperp, z, r, 
     vpa_spectral, vperp_spectral, z_spectral, r_spectral,
     moments, fields, vpa_advect, vperp_advect, z_advect, r_advect,
     vpa_SL, vperp_SL, z_SL, r_SL, composition, collisions, advance, scratch_dummy, istep)
-=======
-
-"""
-"""
-function ssp_rk!(pdf, scratch, t, t_input, vpa, z, r, 
-    vpa_spectral, z_spectral, r_spectral, moments, fields, vpa_advect, z_advect, r_advect,
-    vpa_SL, z_SL, r_SL, composition, collisions, advance, scratch_dummy_sr, istep)
->>>>>>> 31e95a65
 
     n_rk_stages = t_input.n_rk_stages
 
@@ -766,15 +728,6 @@
     update_pdf_unnorm!(pdf, moments, scratch[istage].temp_z_s, composition, vpa, vperp)
     return nothing
 end
-<<<<<<< HEAD
-# euler_time_advance! advances the vector equation dfvec/dt = G[f]
-# that includes the kinetic equation + any evolved moment equations
-# using the forward Euler method: fvec_out = fvec_in + dt*fvec_in,
-# with fvec_in an input and fvec_out the output
-function euler_time_advance!(fvec_out, fvec_in, pdf, fields, moments, vpa_SL, vperp_SL, z_SL, r_SL,
-    vpa_advect, vperp_advect, z_advect, r_advect, vpa, vperp, z, r, t, t_input,
-    vpa_spectral, vperp_spectral, z_spectral, r_spectral, composition, collisions, advance, istage)
-=======
 
 """
 euler_time_advance! advances the vector equation dfvec/dt = G[f]
@@ -782,10 +735,9 @@
 using the forward Euler method: fvec_out = fvec_in + dt*fvec_in,
 with fvec_in an input and fvec_out the output
 """
-function euler_time_advance!(fvec_out, fvec_in, pdf, fields, moments, vpa_SL, z_SL, r_SL,
-    vpa_advect, z_advect, r_advect, vpa, z, r, t, t_input, vpa_spectral, z_spectral, r_spectral,
-    composition, collisions, advance, istage)
->>>>>>> 31e95a65
+function euler_time_advance!(fvec_out, fvec_in, pdf, fields, moments, vpa_SL, vperp_SL, z_SL, r_SL,
+    vpa_advect, vperp_advect, z_advect, r_advect, vpa, vperp, z, r, t, t_input,
+    vpa_spectral, vperp_spectral, z_spectral, r_spectral, composition, collisions, advance, istage)
     # define some abbreviated variables for tidiness
     n_ion_species = composition.n_ion_species
     dt = t_input.dt
@@ -862,18 +814,12 @@
     reset_moments_status!(moments, composition, z)
     return nothing
 end
-<<<<<<< HEAD
-# update the vector containing the pdf and any evolved moments of the pdf
-# for use in the Runge-Kutta time advance
-function update_solution_vector!(evolved, moments, istage, composition, vpa, vperp, z, r)
-=======
 
 """
 update the vector containing the pdf and any evolved moments of the pdf
 for use in the Runge-Kutta time advance
 """
-function update_solution_vector!(evolved, moments, istage, composition, vpa, z, r)
->>>>>>> 31e95a65
+function update_solution_vector!(evolved, moments, istage, composition, vpa, vperp, z, r)
     new_evolved = evolved[istage+1]
     old_evolved = evolved[istage]
     @loop_s_r_z_vperp_vpa is ir iz ivperp ivpa begin
@@ -887,13 +833,6 @@
     return nothing
 end
 
-<<<<<<< HEAD
-# scratch should be a (nz,nspecies) array
-function update_pdf_unnorm!(pdf, moments, scratch, composition, vpa, vperp)
-    # if separately evolving the density via the continuity equation,
-    # the evolved pdf has been normalised by the particle density
-    # undo this normalisation to get the true particle distribution function
-=======
 """
 if separately evolving the density via the continuity equation,
 the evolved pdf has been normalised by the particle density
@@ -901,8 +840,7 @@
 
 scratch should be a (nz,nspecies) array
 """
-function update_pdf_unnorm!(pdf, moments, scratch, composition, vpa)
->>>>>>> 31e95a65
+function update_pdf_unnorm!(pdf, moments, scratch, composition, vpa, vperp)
     nvpa = size(pdf.unnorm, 1)
     if moments.evolve_ppar
         @loop_s_r_z is ir iz begin
