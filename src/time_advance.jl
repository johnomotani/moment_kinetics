module time_advance

export setup_time_advance!
export time_advance!

using ..type_definitions: mk_float
using ..array_allocation: allocate_float, allocate_shared_float
using ..communication
using ..communication: _block_synchronize
using ..debugging
using ..file_io: write_data_to_ascii, write_data_to_binary
using ..looping
using ..chebyshev: setup_chebyshev_pseudospectral
using ..chebyshev: chebyshev_derivative!
using ..velocity_moments: update_moments!, reset_moments_status!
using ..velocity_moments: enforce_moment_constraints!
using ..velocity_moments: update_density!, update_upar!, update_ppar!, update_qpar!
using ..initial_conditions: enforce_z_boundary_condition!, enforce_boundary_conditions!
using ..initial_conditions: enforce_vpa_boundary_condition!
using ..advection: setup_advection, update_boundary_indices!
using ..z_advection: update_speed_z!, z_advection!
using ..r_advection: update_speed_r!, r_advection!
using ..vpa_advection: update_speed_vpa!, vpa_advection!
using ..charge_exchange: charge_exchange_collisions!
using ..ionization: ionization_collisions!
using ..source_terms: source_terms!
using ..continuity: continuity_equation!
using ..force_balance: force_balance!
using ..energy_equation: energy_equation!
using ..em_fields: setup_em_fields, update_phi!
using ..semi_lagrange: setup_semi_lagrange

@debug_detect_redundant_block_synchronize using ..communication: debug_detect_redundant_is_active

struct scratch_pdf{n_distribution, n_moment}
    pdf::MPISharedArray{mk_float, n_distribution}
    density::MPISharedArray{mk_float, n_moment}
    upar::MPISharedArray{mk_float, n_moment}
    ppar::MPISharedArray{mk_float, n_moment}
    temp_z_s::MPISharedArray{mk_float, n_moment}
end

mutable struct advance_info
    vpa_advection::Bool
    z_advection::Bool
    cx_collisions::Bool
    ionization_collisions::Bool
    source_terms::Bool
    continuity::Bool
    force_balance::Bool
    energy::Bool
    rk_coefs::Array{mk_float,2}
end

# create arrays and do other work needed to setup
# the main time advance loop.
# this includes creating and populating structs
# for Chebyshev transforms, velocity space moments,
# EM fields, semi-Lagrange treatment, and advection terms
function setup_time_advance!(pdf, vpa, z, r, composition, drive_input, moments,
                             t_input, collisions, species)
    # define some local variables for convenience/tidiness
    n_species = composition.n_species
    n_ion_species = composition.n_ion_species
    # create array containing coefficients needed for the Runge Kutta time advance
    rk_coefs = setup_runge_kutta_coefficients(t_input.n_rk_stages)
    # create the 'advance' struct to be used in later Euler advance to
    # indicate which parts of the equations are to be advanced concurrently.
    # if no splitting of operators, all terms advanced concurrently;
    # else, will advance one term at a time.
    
    if t_input.split_operators
        advance = advance_info(false, false, false, false, false, false, false, false, rk_coefs)
    else
        if composition.n_neutral_species > 0
            if collisions.charge_exchange > 0.0
                advance_cx = true
            else
                advance_cx = false
            end
            if collisions.ionization > 0.0
                advance_ionization = true
            else
                advance_ionization = false
            end
        else
            advance_cx = false
            advance_ionization = false
        end
        if moments.evolve_density
            advance_sources = true
            advance_continuity = true
            if moments.evolve_upar
                advance_force_balance = true
                if moments.evolve_ppar
                    advance_energy = true
                else
                    advance_energy = false
                end
            else
                advance_force_balance = false
                advance_energy = false
            end
        else
            advance_sources = false
            advance_continuity = false
            advance_force_balance = false
            advance_energy = false
        end
        advance = advance_info(true, true, advance_cx, advance_ionization, advance_sources,
                               advance_continuity, advance_force_balance, advance_energy, rk_coefs)
    end
    
    # create structure r_advect whose members are the arrays needed to compute
    # the advection term(s) appearing in the split part of the GK equation dealing
    # with advection in r
    begin_serial_region()
    r_advect = setup_advection(n_species, r, vpa, z)
    # initialise the r advection speed
    begin_s_z_vpa_region()
    @s_z_vpa_loop_s is begin
        @views update_speed_r!(r_advect[is], moments.upar[:,:,is], moments.vth[:,:,is],
                               moments.evolve_upar, moments.evolve_ppar, vpa, z, r, 0.0)
        # initialise the upwind/downwind boundary indices in z
        update_boundary_indices!(r_advect[is], loop_ranges[].s_z_vpa_range_vpa,
         loop_ranges[].s_z_vpa_range_z)
    end
    # enforce prescribed boundary condition in r on the distribution function f
    # PLACEHOLDER
    #@views enforce_r_boundary_condition!(pdf.unnorm, r.bc, r_advect, vpa, z, composition)
    
    
    # create structure z_advect whose members are the arrays needed to compute
    # the advection term(s) appearing in the split part of the GK equation dealing
    # with advection in z
    begin_serial_region()
    z_advect = setup_advection(n_species, z, vpa, r)
    # initialise the z advection speed
<<<<<<< HEAD
    begin_s_r_vpa_region()
    @s_r_vpa_loop_s is begin
        @views update_speed_z!(z_advect[is], moments.upar[:,:,is], moments.vth[:,:,is],
                               moments.evolve_upar, moments.evolve_ppar, vpa, z, r, 0.0)
        # initialise the upwind/downwind boundary indices in z
        update_boundary_indices!(z_advect[is], loop_ranges[].s_r_vpa_range_vpa,
         loop_ranges[].s_r_vpa_range_r)
=======
    begin_s_vpa_region()
    @loop_s is begin
        @views update_speed_z!(z_advect[is], moments.upar[:,is], moments.vth[:,is],
                               moments.evolve_upar, moments.evolve_ppar, vpa, z, 0.0)
        # initialise the upwind/downwind boundary indices in z
        update_boundary_indices!(z_advect[is], loop_ranges[].vpa)
>>>>>>> f45aa14c
    end
    # enforce prescribed boundary condition in z on the distribution function f
    @views enforce_z_boundary_condition!(pdf.unnorm, z.bc, z_advect, vpa, r, composition)
    if z.bc != "wall" || composition.n_neutral_species == 0
        begin_serial_region()
    end
    
    if z.discretization == "chebyshev_pseudospectral"
        # create arrays needed for explicit Chebyshev pseudospectral treatment in vpa
        # and create the plans for the forward and backward fast Chebyshev transforms
        z_spectral = setup_chebyshev_pseudospectral(z)
        # obtain the local derivatives of the uniform z-grid with respect to the used z-grid
        chebyshev_derivative!(z.duniform_dgrid, z.uniform_grid, z_spectral, z)
    else
        # create dummy Bool variable to return in place of the above struct
        z_spectral = false
        z.duniform_dgrid .= 1.0
    end
    
    if r.discretization == "chebyshev_pseudospectral"
        # create arrays needed for explicit Chebyshev pseudospectral treatment in vpa
        # and create the plans for the forward and backward fast Chebyshev transforms
        r_spectral = setup_chebyshev_pseudospectral(r)
        # obtain the local derivatives of the uniform r-grid with respect to the used r-grid
        chebyshev_derivative!(r.duniform_dgrid, r.uniform_grid, r_spectral, r)
    else
        # create dummy Bool variable to return in place of the above struct
        r_spectral = false
        r.duniform_dgrid .= 1.0
    end
    
    if vpa.discretization == "chebyshev_pseudospectral"
        # create arrays needed for explicit Chebyshev pseudospectral treatment in vpa
        # and create the plans for the forward and backward fast Chebyshev transforms
        vpa_spectral = setup_chebyshev_pseudospectral(vpa)
        # obtain the local derivatives of the uniform vpa-grid with respect to the used vpa-grid
        chebyshev_derivative!(vpa.duniform_dgrid, vpa.uniform_grid, vpa_spectral, vpa)
    else
        # create dummy Bool variable to return in place of the above struct
        vpa_spectral = false
        vpa.duniform_dgrid .= 1.0
    end
    
    # create an array of structs containing scratch arrays for the pdf and low-order moments
    # that may be evolved separately via fluid equations
    scratch = setup_scratch_arrays(moments, pdf.norm, t_input.n_rk_stages)
    # setup dummy arrays
    scratch_dummy_sr = allocate_float(r.n, composition.n_species)
    # create the "fields" structure that contains arrays
    # for the electrostatic potential phi and eventually the electromagnetic fields
    fields = setup_em_fields(z.n, r.n, drive_input.force_phi, drive_input.amplitude, drive_input.frequency)
    # initialize the electrostatic potential
    begin_s_r_z_region()
    update_phi!(fields, scratch[1], z, r, composition)
    begin_serial_region()
    @serial_region begin
        # save the initial phi(z) for possible use later (e.g., if forcing phi)
        fields.phi0 .= fields.phi
    end
    # create structure vpa_advect whose members are the arrays needed to compute
    # the advection term(s) appearing in the split part of the GK equation dealing
    # with advection in vpa
    vpa_advect = setup_advection(n_species, vpa, z, r)
    # initialise the vpa advection speed
    begin_s_r_z_region()
    update_speed_vpa!(vpa_advect, fields, scratch[1], moments, vpa, z, r, composition,
                      collisions.charge_exchange, 0.0, z_spectral)
    if moments.evolve_upar
        nspec = n_species
    else
        nspec = n_ion_species
    end
    begin_serial_region()
    @serial_region begin
        for is ∈ 1:nspec
            # initialise the upwind/downwind boundary indices in vpa
            update_boundary_indices!(vpa_advect[is], 1:z.n, 1:r.n)
            # enforce prescribed boundary condition in vpa on the distribution function f
            @views enforce_vpa_boundary_condition!(pdf.norm[:,:,:,is], vpa.bc, vpa_advect[is])
        end
    end
    # create an array of structures containing the arrays needed for the semi-Lagrange
    # solve and initialize the characteristic speed and departure indices
    # so that the code can gracefully run without using the semi-Lagrange
    # method if the user specifies this
    z_SL = setup_semi_lagrange(z.n, vpa.n, r.n)
    vpa_SL = setup_semi_lagrange(vpa.n, z.n, r.n)
    r_SL = setup_semi_lagrange(r.n, vpa.n, z.n)

    begin_s_r_z_region()
    return vpa_spectral, z_spectral, r_spectral, moments, fields, vpa_advect, z_advect, r_advect,
        vpa_SL, z_SL, r_SL, scratch, advance, scratch_dummy_sr
end

   
# if evolving the density via continuity equation, redefine the normalised f → f/n
# if evolving the parallel pressure via energy equation, redefine f -> f * vth / n
# 'scratch' should be a (nz,nspecies) array
function normalize_pdf!(pdf, moments, scratch)
    error("Function normalise_pdf() has not been updated to be parallelized. Does not "
          * "seem to be used at the moment.")
    if moments.evolve_ppar
        @. scratch = moments.vth/moments.dens
        nvpa, nz, nspecies = size(pdf)
        for is ∈ 1:nspecies, iz ∈ 1:nz, ivpa ∈ 1:nvpa
            pdf[ivpa,iz,is] *= scratch[iz, is]
        end
    elseif moments.evolve_density
        @. scatch = 1.0 / moments.dens
        nvpa, nz, nspecies = size(pdf)
        for is ∈ 1:nspecies, iz ∈ 1:nz, ivpa ∈ 1:nvpa
            pdf[ivpa,iz,is] *= scratch[iz, is]
        end
    end
    return nothing
end
# create an array of structs containing scratch arrays for the normalised pdf and low-order moments
# that may be evolved separately via fluid equations
function setup_scratch_arrays(moments, pdf_in, n_rk_stages)
    # create n_rk_stages+1 structs, each of which will contain one pdf,
    # one density, and one parallel flow array
    scratch = Vector{scratch_pdf{4,3}}(undef, n_rk_stages+1)
    pdf_dims = size(pdf_in)
    moment_dims = size(moments.dens)
    # populate each of the structs
    for istage ∈ 1:n_rk_stages+1
        # Allocate arrays in temporary variables so that we can identify them
        # by source line when using @debug_shared_array
        pdf_array = allocate_shared_float(pdf_dims...)
        density_array = allocate_shared_float(moment_dims...)
        upar_array = allocate_shared_float(moment_dims...)
        ppar_array = allocate_shared_float(moment_dims...)
        temp_z_s_array = allocate_shared_float(moment_dims...)
        scratch[istage] = scratch_pdf(pdf_array, density_array, upar_array,
                                      ppar_array, temp_z_s_array)
        @serial_region begin
            scratch[istage].pdf .= pdf_in
            scratch[istage].density .= moments.dens
            scratch[istage].upar .= moments.upar
            scratch[istage].ppar .= moments.ppar
        end
    end
    return scratch
end

# given the number of Runge Kutta stages that are requested,
# returns the needed Runge Kutta coefficients;
# e.g., if f is the function to be updated, then
# f^{n+1}[stage+1] = rk_coef[1,stage]*f^{n} + rk_coef[2,stage]*f^{n+1}[stage] + rk_coef[3,stage]*(f^{n}+dt*G[f^{n+1}[stage]]
function setup_runge_kutta_coefficients(n_rk_stages)
    rk_coefs = allocate_float(3,n_rk_stages)
    rk_coefs .= 0.0
    if n_rk_stages == 4
        rk_coefs[1,1] = 0.5
        rk_coefs[3,1] = 0.5
        rk_coefs[2,2] = 0.5
        rk_coefs[3,2] = 0.5
        rk_coefs[1,3] = 2.0/3.0
        rk_coefs[2,3] = 1.0/6.0
        rk_coefs[3,3] = 1.0/6.0
        rk_coefs[2,4] = 0.5
        rk_coefs[3,4] = 0.5
    elseif n_rk_stages == 3
        rk_coefs[3,1] = 1.0
        rk_coefs[1,2] = 0.75
        rk_coefs[3,2] = 0.25
        rk_coefs[1,3] = 1.0/3.0
        rk_coefs[3,3] = 2.0/3.0
    elseif n_rk_stages == 2
        rk_coefs[3,1] = 1.0
        rk_coefs[1,2] = 0.5
        rk_coefs[3,2] = 0.5
    else
        rk_coefs[3,1] = 1.0
    end
    return rk_coefs
end
# solve ∂f/∂t + v(z,t)⋅∂f/∂z + dvpa/dt ⋅ ∂f/∂vpa= 0
# define approximate characteristic velocity
# v₀(z)=vⁿ(z) and take time derivative along this characteristic
# df/dt + δv⋅∂f/∂z = 0, with δv(z,t)=v(z,t)-v₀(z)
# for prudent choice of v₀, expect δv≪v so that explicit
# time integrator can be used without severe CFL condition
function time_advance!(pdf, scratch, t, t_input, vpa, z, r, vpa_spectral, z_spectral, r_spectral,
    moments, fields, vpa_advect, z_advect, r_advect, vpa_SL, z_SL, r_SL, composition,
    collisions, advance, scratch_dummy_sr, io, cdf)

    @debug_detect_redundant_block_synchronize begin
        # Only want to check for redundant _block_synchronize() calls during the
        # time advance loop, so activate these checks here
        debug_detect_redundant_is_active[] = true
    end

    # main time advance loop
    iwrite = 2
    for i ∈ 1:t_input.nstep
        if t_input.split_operators
            # MRH NOT SUPPORTED
            time_advance_split_operators!(pdf, scratch, t, t_input, vpa, z,
                vpa_spectral, z_spectral, moments, fields, vpa_advect, z_advect,
                vpa_SL, z_SL, composition, collisions, advance, i)
        else
            time_advance_no_splitting!(pdf, scratch, t, t_input, vpa, z, r,
                vpa_spectral, z_spectral, r_spectral, moments, fields, vpa_advect, z_advect, r_advect,
                vpa_SL, z_SL, r_SL, composition, collisions, advance,  scratch_dummy_sr, i)
        end
        # update the time
        t += t_input.dt
        # write data to file every nwrite time steps
        if mod(i,t_input.nwrite) == 0
            @debug_detect_redundant_block_synchronize begin
                # Skip check for redundant _block_synchronize() during file I/O because
                # it only runs infrequently
                debug_detect_redundant_is_active[] = false
            end
            begin_serial_region()
            @serial_region println("finished time step ", i)
            write_data_to_ascii(pdf.unnorm, moments, fields, vpa, z, r, t, composition.n_species, io)
            # write initial data to binary file (netcdf)
            write_data_to_binary(pdf.unnorm, moments, fields, t, composition.n_species, cdf, iwrite)
            iwrite += 1
            begin_s_r_z_region()
            @debug_detect_redundant_block_synchronize begin
                # Reactivate check for redundant _block_synchronize()
                debug_detect_redundant_is_active[] = true
            end
        end
    end
    return nothing
end
function time_advance_split_operators!(pdf, scratch, t, t_input, vpa, z,
    vpa_spectral, z_spectral, moments, fields, vpa_advect, z_advect,
    vpa_SL, z_SL, composition, collisions, advance, istep)

    # define some abbreviated variables for tidiness
    n_ion_species = composition.n_ion_species
    n_neutral_species = composition.n_neutral_species
    dt = t_input.dt
    n_rk_stages = t_input.n_rk_stages
    use_semi_lagrange = t_input.use_semi_lagrange
    # to ensure 2nd order accuracy in time for operator-split advance,
    # have to reverse order of operations every other time step
    flipflop = (mod(istep,2)==0)
    if flipflop
        # advance the operator-split 1D advection equation in vpa
        # vpa-advection only applies for charged species
        advance.vpa_advection = true
        time_advance_no_splitting!(pdf, scratch, t, t_input, vpa, z,
            vpa_spectral, z_spectral, moments, fields, vpa_advect, z_advect,
            vpa_SL, z_SL, composition, collisions, advance, istep)
        advance.vpa_advection = false
        # z_advection! advances the operator-split 1D advection equation in z
        # apply z-advection operation to all species (charged and neutral)
        advance.z_advection = true
        time_advance_no_splitting!(pdf, scratch, t, t_input, vpa, z,
            vpa_spectral, z_spectral, moments, fields, vpa_advect, z_advect,
            vpa_SL, z_SL, composition, collisions, advance, istep)
        advance.z_advection = false
        # account for charge exchange collisions between ions and neutrals
        if composition.n_neutral_species > 0
            if collisions.charge_exchange > 0.0
                advance.cx_collisions = true
                time_advance_no_splitting!(pdf, scratch, t, t_input, vpa, z,
                    vpa_spectral, z_spectral, moments, fields, vpa_advect, z_advect,
                    vpa_SL, z_SL, composition, collisions, advance, istep)
                advance.cx_collisions = false
            end
            if collisions.ionization > 0.0
                advance.ionization_collisions = true
                time_advance_no_splitting!(pdf, scratch, t, t_input, z, vpa,
                    z_spectral, vpa_spectral, moments, fields, z_advect, vpa_advect,
                    z_SL, vpa_SL, composition, collisions, advance, istep)
                advance.ionization_collisions = false
            end
        end
        # use the continuity equation to update the density
        # and add the source terms associated with redefining g = pdf/density to the kinetic equation
        if moments.evolve_density
            advance.source_terms = true
            time_advance_no_splitting!(pdf, scratch, t, t_input, vpa, z,
                vpa_spectral, z_spectral, moments, fields, vpa_advect, z_advect,
                vpa_SL, z_SL, composition, collisions, advance, istep)
            advance.source_terms = false
            advance.continuity = true
            time_advance_no_splitting!(pdf, scratch, t, t_input, vpa, z,
                vpa_spectral, z_spectral, moments, fields, vpa_advect, z_advect,
                vpa_SL, z_SL, composition, collisions, advance, istep)
            advance.continuity = false
            if moments.evolve_upar
                advance.force_balance = true
                time_advance_no_splitting!(pdf, scratch, t, t_input, vpa, z,
                    vpa_spectral, z_spectral, moments, fields, vpa_advect, z_advect,
                    vpa_SL, z_SL, composition, collisions, advance, istep)
                advance.force_balance = false
                if moments.evolve_ppar
                    advance.energy = true
                    time_advance_no_splitting!(pdf, scratch, t, t_input, vpa, z,
                        vpa_spectral, z_spectral, moments, fields, vpa_advect, z_advect,
                        vpa_SL, z_SL, composition, collisions, advance, istep)
                    advance.energy = false
                end
            end
        end
    else
        if moments.evolve_upar
            if moments.evolve_ppar
                advance.energy = true
                time_advance_no_splitting!(pdf, scratch, t, t_input, vpa, z,
                    vpa_spectral, z_spectral, moments, fields, vpa_advect, z_advect,
                    vpa_SL, z_SL, composition, collisions, advance, istep)
                advance.energy = false
            end
            advance.force_balance = true
            time_advance_no_splitting!(pdf, scratch, t, t_input, vpa, z,
                vpa_spectral, z_spectral, moments, fields, vpa_advect, z_advect,
                vpa_SL, z_SL, composition, collisions, advance, istep)
            advance.force_balance = false
        end
        # use the continuity equation to update the density
        # and add the source terms associated with redefining g = pdf/density to the kinetic equation
        if moments.evolve_density
            advance.continuity = true
            time_advance_no_splitting!(pdf, scratch, t, t_input, vpa, z,
                vpa_spectral, z_spectral, moments, fields, vpa_advect, z_advect,
                vpa_SL, z_SL, composition, collisions, advance, istep)
            advance.continuity = false
            # use force balance to update the parallel flow
            # and subsequently add the source terms associated with using the peculiar velocity as a variable
            if moments.evolve_parallel_flow
                advance.force_balance = true
                time_advance_no_splitting!(pdf, scratch, t, t_input, vpa, z,
                    vpa_spectral, z_spectral, moments, fields, vpa_advect, z_advect,
                    vpa_SL, z_SL, composition, collisions, advance, istep)
                advance.force_balance = false
            end
            advance.source_terms = true
            time_advance_no_splitting!(pdf, scratch, t, t_input, vpa, z,
                vpa_spectral, z_spectral, moments, fields, vpa_advect, z_advect,
                vpa_SL, z_SL, composition, collisions, advance, istep)
            advance.source_terms = false
        end
        # account for charge exchange collisions between ions and neutrals
        if composition.n_neutral_species > 0
            if collisions.charge_exchange > 0.0
                advance.cx_collisions = true
                time_advance_no_splitting!(pdf, scratch, t, t_input, vpa, z,
                    vpa_spectral, z_spectral, moments, fields, vpa_advect, z_advect,
                    vpa_SL, z_SL, composition, collisions, advance, istep)
                advance.cx_collisions = false
            end
            if collisions.ionization > 0.0
                advance.ionization = true
                time_advance_no_splitting!(pdf, scratch, t, t_input, z, vpa,
                    z_spectral, vpa_spectral, moments, fields, z_advect, vpa_advect,
                    z_SL, vpa_SL, composition, collisions, advance, istep)
                advance.ionization = false
            end
        end
        # z_advection! advances the operator-split 1D advection equation in z
        # apply z-advection operation to all species (charged and neutral)
        advance.z_advection = true
        time_advance_no_splitting!(pdf, scratch, t, t_input, vpa, z,
            vpa_spectral, z_spectral, moments, fields, vpa_advect, z_advect,
            vpa_SL, z_SL, composition, collisions, advance, istep)
        advance.z_advection = false
        # advance the operator-split 1D advection equation in vpa
        # vpa-advection only applies for charged species
        advance.vpa_advection = true
        time_advance_no_splitting!(pdf, scratch, t, t_input, vpa, z,
            vpa_spectral, z_spectral, moments, fields, vpa_advect, z_advect,
            vpa_SL, z_SL, composition, collisions, advance, istep)
        advance.vpa_advection = false
    end
    return nothing
end
function time_advance_no_splitting!(pdf, scratch, t, t_input, vpa, z, r, 
    vpa_spectral, z_spectral, r_spectral, moments, fields, vpa_advect, z_advect, r_advect,
    vpa_SL, z_SL, r_SL, composition, collisions, advance, scratch_dummy_sr, istep)

    if t_input.n_rk_stages > 1
        ssp_rk!(pdf, scratch, t, t_input, vpa, z, r, 
            vpa_spectral, z_spectral, r_spectral, moments, fields, vpa_advect, z_advect, r_advect,
            vpa_SL, z_SL, r_SL, composition, collisions, advance,  scratch_dummy_sr, istep)
    else
        euler_time_advance!(scratch, scratch, pdf, fields, moments, vpa_SL, z_SL, r_SL,
            vpa_advect, z_advect, r_advect, vpa, z, r, t,
            t_input, vpa_spectral, z_spectral, r_spectral, composition,
            collisions, advance, 1)
        # NB: this must be broken -- scratch is updated in euler_time_advance!,
        # but not the pdf or moments.  need to add update to these quantities here
    end
    return nothing
end
function rk_update!(scratch, pdf, moments, fields, vpa, z, r, rk_coefs, istage, composition)
    begin_s_r_z_region()
    nvpa = size(pdf.unnorm, 1)
    new_scratch = scratch[istage+1]
    old_scratch = scratch[istage]
<<<<<<< HEAD
    @s_r_z_loop is ir iz begin
        for ivpa ∈ 1:nvpa
            new_scratch.pdf[ivpa,iz,ir,is] = rk_coefs[1]*pdf.norm[ivpa,iz,ir,is] + rk_coefs[2]*old_scratch.pdf[ivpa,iz,ir,is] + rk_coefs[3]*new_scratch.pdf[ivpa,iz,ir,is]
        end
    end
    if moments.evolve_density
        @s_r_z_loop is ir iz begin
            new_scratch.density[iz,ir,is] = rk_coefs[1]*moments.dens[iz,ir,is] + rk_coefs[2]*old_scratch.density[iz,ir,is] + rk_coefs[3]*new_scratch.density[iz,ir,is]
        end
        @s_r_z_loop is ir iz begin
            for ivpa ∈ 1:nvpa
                pdf.unnorm[ivpa,iz,ir,is] = new_scratch.pdf[ivpa,iz,ir,is] * new_scratch.density[iz,ir,is]
            end
        end
    else
        @s_r_z_loop is ir iz begin
            for ivpa ∈ 1:nvpa
                pdf.unnorm[ivpa,iz,ir,is] = new_scratch.pdf[ivpa,iz,ir,is]
            end
=======
    @loop_s_z_vpa is iz ivpa begin
        new_scratch.pdf[ivpa,iz,is] = rk_coefs[1]*pdf.norm[ivpa,iz,is] + rk_coefs[2]*old_scratch.pdf[ivpa,iz,is] + rk_coefs[3]*new_scratch.pdf[ivpa,iz,is]
    end
    if moments.evolve_density
        @loop_s_z is iz begin
            new_scratch.density[iz,is] = rk_coefs[1]*moments.dens[iz,is] + rk_coefs[2]*old_scratch.density[iz,is] + rk_coefs[3]*new_scratch.density[iz,is]
        end
        @loop_s_z_vpa is iz ivpa begin
            pdf.unnorm[ivpa,iz,is] = new_scratch.pdf[ivpa,iz,is] * new_scratch.density[iz,is]
        end
    else
        @loop_s_z_vpa is iz ivpa begin
            pdf.unnorm[ivpa,iz,is] = new_scratch.pdf[ivpa,iz,is]
>>>>>>> f45aa14c
        end
        update_density!(new_scratch.density, moments.dens_updated, pdf.unnorm, vpa, z, r, composition)
    end
    # NB: if moments.evolve_upar = true, then moments.evolve_density = true
    if moments.evolve_upar
<<<<<<< HEAD
        @s_r_z_loop is ir iz begin
            new_scratch.upar[iz,ir,is] = rk_coefs[1]*moments.upar[iz,ir,is] + rk_coefs[2]*old_scratch.upar[iz,ir,is] + rk_coefs[3]*new_scratch.upar[iz,ir,is]
=======
        @loop_s_z is iz begin
            new_scratch.upar[iz,is] = rk_coefs[1]*moments.upar[iz,is] + rk_coefs[2]*old_scratch.upar[iz,is] + rk_coefs[3]*new_scratch.upar[iz,is]
>>>>>>> f45aa14c
        end
    else
        update_upar!(new_scratch.upar, moments.upar_updated, pdf.unnorm, vpa, z, r, composition)
        # convert from particle particle flux to parallel flow
<<<<<<< HEAD
        @s_r_z_loop is ir iz begin
            new_scratch.upar[iz,ir,is] /= new_scratch.density[iz,ir,is]
        end
    end
    if moments.evolve_ppar
        @s_r_z_loop is ir iz begin
            new_scratch.ppar[iz,ir,is] = rk_coefs[1]*moments.ppar[iz,ir,is] + rk_coefs[2]*old_scratch.ppar[iz,ir,is] + rk_coefs[3]*new_scratch.ppar[iz,ir,is]
=======
        @loop_s_z is iz begin
            new_scratch.upar[iz,is] /= new_scratch.density[iz,is]
        end
    end
    if moments.evolve_ppar
        @loop_s_z is iz begin
            new_scratch.ppar[iz,is] = rk_coefs[1]*moments.ppar[iz,is] + rk_coefs[2]*old_scratch.ppar[iz,is] + rk_coefs[3]*new_scratch.ppar[iz,is]
>>>>>>> f45aa14c
        end
    else
        update_ppar!(new_scratch.ppar, moments.ppar_updated, pdf.unnorm, vpa, z, r, composition)
    end
    # update the thermal speed
<<<<<<< HEAD
    @s_r_z_loop is ir iz begin
        moments.vth[iz,ir,is] = sqrt(2.0*new_scratch.ppar[iz,ir,is]/new_scratch.density[iz,ir,is])
    end
    if moments.evolve_ppar
        @s_r_z_loop is ir iz begin
            old_scratch.temp_z_s[iz,ir,is] = 1.0 / moments.vth[iz,ir,is]
        end
        @s_r_z_loop is ir iz begin
            for ivpa ∈ 1:vpa.n
                pdf.unnorm[ivpa,iz,ir,is] *= old_scratch.temp_z_s[iz,ir,is]
            end
=======
    @loop_s_z is iz begin
        moments.vth[iz,is] = sqrt(2.0*new_scratch.ppar[iz,is]/new_scratch.density[iz,is])
    end
    if moments.evolve_ppar
        @loop_s_z is iz begin
            old_scratch.temp_z_s[iz,is] = 1.0 / moments.vth[iz,is]
        end
        @loop_s_z_vpa is iz ivpa begin
            pdf.unnorm[ivpa,iz,is] *= old_scratch.temp_z_s[iz,is]
>>>>>>> f45aa14c
        end
    end
    # update the parallel heat flux
    update_qpar!(moments.qpar, moments.qpar_updated, pdf.unnorm, vpa, z, r, composition, moments.vpa_norm_fac)
    # update the electrostatic potential phi
    update_phi!(fields, scratch[istage+1], z, r, composition)
    # _block_synchronize() here because phi needs to be read on different ranks than it
    # was written on, even though the loop-type does not change here
    _block_synchronize()
end
function ssp_rk!(pdf, scratch, t, t_input, vpa, z, r, 
    vpa_spectral, z_spectral, r_spectral, moments, fields, vpa_advect, z_advect, r_advect,
    vpa_SL, z_SL, r_SL, composition, collisions, advance,  scratch_dummy_sr, istep)

    n_rk_stages = t_input.n_rk_stages

    first_scratch = scratch[1]
<<<<<<< HEAD
    @s_r_z_loop is ir iz begin
=======
    @loop_s_z is iz begin
>>>>>>> f45aa14c
        for ivpa ∈ 1:vpa.n
            first_scratch.pdf[ivpa,iz,ir,is] = pdf.norm[ivpa,iz,ir,is]
        end
    end
<<<<<<< HEAD
    @s_r_z_loop is ir iz begin
        first_scratch.density[iz,ir,is] = moments.dens[iz,ir,is]
        first_scratch.upar[iz,ir,is] = moments.upar[iz,ir,is]
        first_scratch.ppar[iz,ir,is] = moments.ppar[iz,ir,is]
=======
    @loop_s_z is iz begin
        first_scratch.density[iz,is] = moments.dens[iz,is]
        first_scratch.upar[iz,is] = moments.upar[iz,is]
        first_scratch.ppar[iz,is] = moments.ppar[iz,is]
>>>>>>> f45aa14c
    end
    if moments.evolve_upar
        # moments may be read on all ranks, even though loop type is z_s, so need to
        # synchronize here
        _block_synchronize()
    end

    for istage ∈ 1:n_rk_stages
        # do an Euler time advance, with scratch[2] containing the advanced quantities
        # and scratch[1] containing quantities at time level n
        update_solution_vector!(scratch, moments, istage, composition, vpa, z, r)
        # calculate f^{(1)} = fⁿ + Δt*G[fⁿ] = scratch[2].pdf
        euler_time_advance!(scratch[istage+1], scratch[istage],
            pdf, fields, moments, vpa_SL, z_SL, r_SL, vpa_advect, z_advect, r_advect, vpa, z, r, t,
            t_input, vpa_spectral, z_spectral, r_spectral, composition,
            collisions, advance, istage)
        @views rk_update!(scratch, pdf, moments, fields, vpa, z, r, advance.rk_coefs[:,istage], istage, composition)
    end

    istage = n_rk_stages+1
    if moments.evolve_density && moments.enforce_conservation
        enforce_moment_constraints!(scratch[istage], scratch[1], vpa, z, r, composition, moments, scratch_dummy_sr)
    end

    # update the pdf.norm and moments arrays as needed
    final_scratch = scratch[istage]
<<<<<<< HEAD
    @s_r_z_loop is ir iz begin
        for ivpa ∈ 1:vpa.n
            pdf.norm[ivpa,iz,ir,is] = final_scratch.pdf[ivpa,iz,ir,is]
        end
    end
    @s_r_z_loop is ir iz begin
        moments.dens[iz,ir,is] = final_scratch.density[iz,ir,is]
        moments.upar[iz,ir,is] = final_scratch.upar[iz,ir,is]
        moments.ppar[iz,ir,is] = final_scratch.ppar[iz,ir,is]
=======
    @loop_s_z_vpa is iz ivpa begin
        pdf.norm[ivpa,iz,is] = final_scratch.pdf[ivpa,iz,is]
    end
    @loop_s_z is iz begin
        moments.dens[iz,is] = final_scratch.density[iz,is]
        moments.upar[iz,is] = final_scratch.upar[iz,is]
        moments.ppar[iz,is] = final_scratch.ppar[iz,is]
>>>>>>> f45aa14c
    end
    update_pdf_unnorm!(pdf, moments, scratch[istage].temp_z_s, composition, vpa)
    return nothing
end
# euler_time_advance! advances the vector equation dfvec/dt = G[f]
# that includes the kinetic equation + any evolved moment equations
# using the forward Euler method: fvec_out = fvec_in + dt*fvec_in,
# with fvec_in an input and fvec_out the output
# MRH entering in s_z_region (?)
function euler_time_advance!(fvec_out, fvec_in, pdf, fields, moments, vpa_SL, z_SL, r_SL,
    vpa_advect, z_advect, r_advect, vpa, z, r, t, t_input, vpa_spectral, z_spectral, r_spectral,
    composition, collisions, advance, istage)
    # define some abbreviated variables for tidiness
    n_ion_species = composition.n_ion_species
    dt = t_input.dt
    use_semi_lagrange = t_input.use_semi_lagrange
    # vpa_advection! advances the 1D advection equation in vpa.
    # only charged species have a force accelerating them in vpa;
    # however, neutral species do have non-zero d(wpa)/dt, so there is advection in wpa
    
    if advance.vpa_advection
        vpa_advection!(fvec_out.pdf, fvec_in, pdf.norm, fields, moments,
            vpa_SL, vpa_advect, vpa, z, r, use_semi_lagrange, dt, t,
            vpa_spectral, z_spectral, composition, collisions.charge_exchange, istage)
    end
    
    # z_advection! advances 1D advection equation in z
    # apply z-advection operation to all species (charged and neutral)
    
    if advance.z_advection
        begin_s_r_vpa_region()
        z_advection!(fvec_out.pdf, fvec_in, pdf.norm, moments, z_SL, z_advect, z, vpa, r,
            use_semi_lagrange, dt, t, z_spectral, composition, istage)
        begin_s_r_z_region()
    end
    
    if advance.source_terms
        source_terms!(fvec_out.pdf, fvec_in, moments, vpa, z, r, dt, z_spectral,
                      composition, collisions.charge_exchange)
    end
    # account for charge exchange collisions between ions and neutrals
    if advance.cx_collisions
        charge_exchange_collisions!(fvec_out.pdf, fvec_in, moments, composition, vpa, z, r,
                                    collisions.charge_exchange, dt)
    end
    # account for ionization collisions between ions and neutrals
    if advance.ionization_collisions
        ionization_collisions!(fvec_out.pdf, fvec_in, moments, n_ion_species,
            composition.n_neutral_species, vpa, z, r, composition, collisions, z.n, dt)
    end
    # enforce boundary conditions in z and vpa on the distribution function
    # NB: probably need to do the same for the evolved moments
    enforce_boundary_conditions!(fvec_out.pdf, vpa.bc, z.bc, vpa, z, vpa_advect, z_advect, composition)
    # End of advance fo distribution function

    # Start advancing moments
    # Do not actually need to synchronize here because above we only modify the
    # distribution functio and below we only modify the moments, so there is no
    # possibility of race conditions.
    begin_s_region(no_synchronize=true)
    if advance.continuity
        continuity_equation!(fvec_out.density, fvec_in, moments, composition, vpa, z, r,
                             dt, z_spectral)
    end
    if advance.force_balance
        # fvec_out.upar is over-written in force_balance! and contains the particle flux
        force_balance!(fvec_out.upar, fvec_in, fields, collisions, vpa, z, r, dt, z_spectral, composition)
        # convert from the particle flux to the parallel flow
<<<<<<< HEAD
        @s_r_z_loop_s is begin
            @s_r_z_loop_r ir begin #MRH NOT SURE ABOUT THIS!
                if 1 ∈ loop_ranges[].s_r_z_range_z
                    @views @. fvec_out.upar[:,ir,is] /= fvec_out.density[:,ir,is]
                end
            end
=======
        @loop_s is begin
            @views @. fvec_out.upar[:,is] /= fvec_out.density[:,is]
>>>>>>> f45aa14c
        end
    end
    if advance.energy
        energy_equation!(fvec_out.ppar, fvec_in, moments, collisions, z, r, dt, z_spectral, composition)
    end
    # reset "xx.updated" flags to false since ff has been updated
    # and the corresponding moments have not
    reset_moments_status!(moments, composition, z)
<<<<<<< HEAD
    # enforce boundary conditions in z and vpa on the distribution function
    # NB: probably need to do the same for the evolved moments
    enforce_boundary_conditions!(fvec_out.pdf, vpa.bc, z.bc, vpa, z, r, vpa_advect, z_advect, composition)
=======
>>>>>>> f45aa14c
    return nothing
end
# update the vector containing the pdf and any evolved moments of the pdf
# for use in the Runge-Kutta time advance
function update_solution_vector!(evolved, moments, istage, composition, vpa, z, r)
    new_evolved = evolved[istage+1]
    old_evolved = evolved[istage]
<<<<<<< HEAD
    @s_r_z_loop is ir iz begin
        for ivpa ∈ 1:vpa.n
            new_evolved.pdf[ivpa,iz,ir,is] = old_evolved.pdf[ivpa,iz,ir,is]
        end
    end
    @s_r_z_loop is ir iz begin
        new_evolved.density[iz,ir,is] = old_evolved.density[iz,ir,is]
        new_evolved.upar[iz,ir,is] = old_evolved.upar[iz,ir,is]
        new_evolved.ppar[iz,ir,is] = old_evolved.ppar[iz,ir,is]
=======
    @loop_s_z_vpa is iz ivpa begin
        new_evolved.pdf[ivpa,iz,is] = old_evolved.pdf[ivpa,iz,is]
    end
    @loop_s_z is iz begin
        new_evolved.density[iz,is] = old_evolved.density[iz,is]
        new_evolved.upar[iz,is] = old_evolved.upar[iz,is]
        new_evolved.ppar[iz,is] = old_evolved.ppar[iz,is]
>>>>>>> f45aa14c
    end
    return nothing
end

# scratch should be a (nz,nspecies) array
function update_pdf_unnorm!(pdf, moments, scratch, composition, vpa)
    # if separately evolving the density via the continuity equation,
    # the evolved pdf has been normalised by the particle density
    # undo this normalisation to get the true particle distribution function
    nvpa = size(pdf.unnorm, 1)
    if moments.evolve_ppar
<<<<<<< HEAD
        @s_r_z_loop is ir iz begin
            scratch[iz,ir,is] = moments.dens[iz,ir,is]/moments.vth[iz,ir,is]
        end
        @s_r_z_loop is ir iz begin
            for ivpa ∈ 1:vpa.n
                pdf.unnorm[ivpa,iz,ir,is] = pdf.norm[ivpa,iz,ir,is]*scratch[iz,ir,is]
            end
        end
    elseif moments.evolve_density
        @s_r_z_loop is ir iz begin
            for ivpa ∈ 1:vpa.n
                pdf.unnorm[ivpa,iz,ir,is] = pdf.norm[ivpa,iz,ir,is] * moments.dens[iz,ir,is]
            end
        end
    else
        @s_r_z_loop is ir iz begin
            for ivpa ∈ 1:vpa.n
                pdf.unnorm[ivpa,iz,ir,is] = pdf.norm[ivpa,iz,ir,is]
            end
=======
        @loop_s_z is iz begin
            scratch[iz,is] = moments.dens[iz,is]/moments.vth[iz,is]
        end
        @loop_s_z_vpa is iz ivpa begin
            pdf.unnorm[ivpa,iz,is] = pdf.norm[ivpa,iz,is]*scratch[iz,is]
        end
    elseif moments.evolve_density
        @loop_s_z_vpa is iz ivpa begin
            pdf.unnorm[ivpa,iz,is] = pdf.norm[ivpa,iz,is] * moments.dens[iz,is]
        end
    else
        @loop_s_z_vpa is iz ivpa begin
            pdf.unnorm[ivpa,iz,is] = pdf.norm[ivpa,iz,is]
>>>>>>> f45aa14c
        end
    end
end

end<|MERGE_RESOLUTION|>--- conflicted
+++ resolved
@@ -118,12 +118,11 @@
     r_advect = setup_advection(n_species, r, vpa, z)
     # initialise the r advection speed
     begin_s_z_vpa_region()
-    @s_z_vpa_loop_s is begin
+    @loop_s is begin
         @views update_speed_r!(r_advect[is], moments.upar[:,:,is], moments.vth[:,:,is],
                                moments.evolve_upar, moments.evolve_ppar, vpa, z, r, 0.0)
         # initialise the upwind/downwind boundary indices in z
-        update_boundary_indices!(r_advect[is], loop_ranges[].s_z_vpa_range_vpa,
-         loop_ranges[].s_z_vpa_range_z)
+        update_boundary_indices!(r_advect[is], loop_ranges[].vpa, loop_ranges[].z)
     end
     # enforce prescribed boundary condition in r on the distribution function f
     # PLACEHOLDER
@@ -136,22 +135,12 @@
     begin_serial_region()
     z_advect = setup_advection(n_species, z, vpa, r)
     # initialise the z advection speed
-<<<<<<< HEAD
     begin_s_r_vpa_region()
-    @s_r_vpa_loop_s is begin
+    @loop_s is begin
         @views update_speed_z!(z_advect[is], moments.upar[:,:,is], moments.vth[:,:,is],
                                moments.evolve_upar, moments.evolve_ppar, vpa, z, r, 0.0)
         # initialise the upwind/downwind boundary indices in z
-        update_boundary_indices!(z_advect[is], loop_ranges[].s_r_vpa_range_vpa,
-         loop_ranges[].s_r_vpa_range_r)
-=======
-    begin_s_vpa_region()
-    @loop_s is begin
-        @views update_speed_z!(z_advect[is], moments.upar[:,is], moments.vth[:,is],
-                               moments.evolve_upar, moments.evolve_ppar, vpa, z, 0.0)
-        # initialise the upwind/downwind boundary indices in z
-        update_boundary_indices!(z_advect[is], loop_ranges[].vpa)
->>>>>>> f45aa14c
+        update_boundary_indices!(z_advect[is], loop_ranges[].vpa, loop_ranges[].r)
     end
     # enforce prescribed boundary condition in z on the distribution function f
     @views enforce_z_boundary_condition!(pdf.unnorm, z.bc, z_advect, vpa, r, composition)
@@ -550,102 +539,51 @@
     nvpa = size(pdf.unnorm, 1)
     new_scratch = scratch[istage+1]
     old_scratch = scratch[istage]
-<<<<<<< HEAD
-    @s_r_z_loop is ir iz begin
-        for ivpa ∈ 1:nvpa
-            new_scratch.pdf[ivpa,iz,ir,is] = rk_coefs[1]*pdf.norm[ivpa,iz,ir,is] + rk_coefs[2]*old_scratch.pdf[ivpa,iz,ir,is] + rk_coefs[3]*new_scratch.pdf[ivpa,iz,ir,is]
-        end
+    @loop_s_r_z_vpa is ir iz ivpa begin
+        new_scratch.pdf[ivpa,iz,ir,is] = rk_coefs[1]*pdf.norm[ivpa,iz,ir,is] + rk_coefs[2]*old_scratch.pdf[ivpa,iz,ir,is] + rk_coefs[3]*new_scratch.pdf[ivpa,iz,ir,is]
     end
     if moments.evolve_density
-        @s_r_z_loop is ir iz begin
+        @loop_s_r_z is ir iz begin
             new_scratch.density[iz,ir,is] = rk_coefs[1]*moments.dens[iz,ir,is] + rk_coefs[2]*old_scratch.density[iz,ir,is] + rk_coefs[3]*new_scratch.density[iz,ir,is]
         end
-        @s_r_z_loop is ir iz begin
-            for ivpa ∈ 1:nvpa
-                pdf.unnorm[ivpa,iz,ir,is] = new_scratch.pdf[ivpa,iz,ir,is] * new_scratch.density[iz,ir,is]
-            end
-        end
-    else
-        @s_r_z_loop is ir iz begin
-            for ivpa ∈ 1:nvpa
-                pdf.unnorm[ivpa,iz,ir,is] = new_scratch.pdf[ivpa,iz,ir,is]
-            end
-=======
-    @loop_s_z_vpa is iz ivpa begin
-        new_scratch.pdf[ivpa,iz,is] = rk_coefs[1]*pdf.norm[ivpa,iz,is] + rk_coefs[2]*old_scratch.pdf[ivpa,iz,is] + rk_coefs[3]*new_scratch.pdf[ivpa,iz,is]
-    end
-    if moments.evolve_density
-        @loop_s_z is iz begin
-            new_scratch.density[iz,is] = rk_coefs[1]*moments.dens[iz,is] + rk_coefs[2]*old_scratch.density[iz,is] + rk_coefs[3]*new_scratch.density[iz,is]
-        end
-        @loop_s_z_vpa is iz ivpa begin
-            pdf.unnorm[ivpa,iz,is] = new_scratch.pdf[ivpa,iz,is] * new_scratch.density[iz,is]
-        end
-    else
-        @loop_s_z_vpa is iz ivpa begin
-            pdf.unnorm[ivpa,iz,is] = new_scratch.pdf[ivpa,iz,is]
->>>>>>> f45aa14c
+        @loop_s_r_z_vpa is ir iz ivpa begin
+            pdf.unnorm[ivpa,iz,ir,is] = new_scratch.pdf[ivpa,iz,ir,is] * new_scratch.density[iz,ir,is]
+        end
+    else
+        @loop_s_r_z_vpa is ir iz ivpa begin
+            pdf.unnorm[ivpa,iz,ir,is] = new_scratch.pdf[ivpa,iz,ir,is]
         end
         update_density!(new_scratch.density, moments.dens_updated, pdf.unnorm, vpa, z, r, composition)
     end
     # NB: if moments.evolve_upar = true, then moments.evolve_density = true
     if moments.evolve_upar
-<<<<<<< HEAD
-        @s_r_z_loop is ir iz begin
+        @loop_s_r_z is ir iz begin
             new_scratch.upar[iz,ir,is] = rk_coefs[1]*moments.upar[iz,ir,is] + rk_coefs[2]*old_scratch.upar[iz,ir,is] + rk_coefs[3]*new_scratch.upar[iz,ir,is]
-=======
-        @loop_s_z is iz begin
-            new_scratch.upar[iz,is] = rk_coefs[1]*moments.upar[iz,is] + rk_coefs[2]*old_scratch.upar[iz,is] + rk_coefs[3]*new_scratch.upar[iz,is]
->>>>>>> f45aa14c
         end
     else
         update_upar!(new_scratch.upar, moments.upar_updated, pdf.unnorm, vpa, z, r, composition)
         # convert from particle particle flux to parallel flow
-<<<<<<< HEAD
-        @s_r_z_loop is ir iz begin
+        @loop_s_r_z is ir iz begin
             new_scratch.upar[iz,ir,is] /= new_scratch.density[iz,ir,is]
         end
     end
     if moments.evolve_ppar
-        @s_r_z_loop is ir iz begin
+        @loop_s_r_z is ir iz begin
             new_scratch.ppar[iz,ir,is] = rk_coefs[1]*moments.ppar[iz,ir,is] + rk_coefs[2]*old_scratch.ppar[iz,ir,is] + rk_coefs[3]*new_scratch.ppar[iz,ir,is]
-=======
-        @loop_s_z is iz begin
-            new_scratch.upar[iz,is] /= new_scratch.density[iz,is]
-        end
+        end
+    else
+        update_ppar!(new_scratch.ppar, moments.ppar_updated, pdf.unnorm, vpa, z, r, composition)
+    end
+    # update the thermal speed
+    @loop_s_r_z is ir iz begin
+        moments.vth[iz,ir,is] = sqrt(2.0*new_scratch.ppar[iz,ir,is]/new_scratch.density[iz,ir,is])
     end
     if moments.evolve_ppar
-        @loop_s_z is iz begin
-            new_scratch.ppar[iz,is] = rk_coefs[1]*moments.ppar[iz,is] + rk_coefs[2]*old_scratch.ppar[iz,is] + rk_coefs[3]*new_scratch.ppar[iz,is]
->>>>>>> f45aa14c
-        end
-    else
-        update_ppar!(new_scratch.ppar, moments.ppar_updated, pdf.unnorm, vpa, z, r, composition)
-    end
-    # update the thermal speed
-<<<<<<< HEAD
-    @s_r_z_loop is ir iz begin
-        moments.vth[iz,ir,is] = sqrt(2.0*new_scratch.ppar[iz,ir,is]/new_scratch.density[iz,ir,is])
-    end
-    if moments.evolve_ppar
-        @s_r_z_loop is ir iz begin
+        @loop_s_r_z is ir iz begin
             old_scratch.temp_z_s[iz,ir,is] = 1.0 / moments.vth[iz,ir,is]
         end
-        @s_r_z_loop is ir iz begin
-            for ivpa ∈ 1:vpa.n
-                pdf.unnorm[ivpa,iz,ir,is] *= old_scratch.temp_z_s[iz,ir,is]
-            end
-=======
-    @loop_s_z is iz begin
-        moments.vth[iz,is] = sqrt(2.0*new_scratch.ppar[iz,is]/new_scratch.density[iz,is])
-    end
-    if moments.evolve_ppar
-        @loop_s_z is iz begin
-            old_scratch.temp_z_s[iz,is] = 1.0 / moments.vth[iz,is]
-        end
-        @loop_s_z_vpa is iz ivpa begin
-            pdf.unnorm[ivpa,iz,is] *= old_scratch.temp_z_s[iz,is]
->>>>>>> f45aa14c
+        @loop_s_r_z_vpa is ir iz ivpa begin
+            pdf.unnorm[ivpa,iz,ir,is] *= old_scratch.temp_z_s[iz,ir,is]
         end
     end
     # update the parallel heat flux
@@ -663,26 +601,13 @@
     n_rk_stages = t_input.n_rk_stages
 
     first_scratch = scratch[1]
-<<<<<<< HEAD
-    @s_r_z_loop is ir iz begin
-=======
-    @loop_s_z is iz begin
->>>>>>> f45aa14c
-        for ivpa ∈ 1:vpa.n
-            first_scratch.pdf[ivpa,iz,ir,is] = pdf.norm[ivpa,iz,ir,is]
-        end
-    end
-<<<<<<< HEAD
-    @s_r_z_loop is ir iz begin
+    @loop_s_r_z_vpa is ir iz ivpa begin
+        first_scratch.pdf[ivpa,iz,ir,is] = pdf.norm[ivpa,iz,ir,is]
+    end
+    @loop_s_r_z is ir iz begin
         first_scratch.density[iz,ir,is] = moments.dens[iz,ir,is]
         first_scratch.upar[iz,ir,is] = moments.upar[iz,ir,is]
         first_scratch.ppar[iz,ir,is] = moments.ppar[iz,ir,is]
-=======
-    @loop_s_z is iz begin
-        first_scratch.density[iz,is] = moments.dens[iz,is]
-        first_scratch.upar[iz,is] = moments.upar[iz,is]
-        first_scratch.ppar[iz,is] = moments.ppar[iz,is]
->>>>>>> f45aa14c
     end
     if moments.evolve_upar
         # moments may be read on all ranks, even though loop type is z_s, so need to
@@ -709,25 +634,13 @@
 
     # update the pdf.norm and moments arrays as needed
     final_scratch = scratch[istage]
-<<<<<<< HEAD
-    @s_r_z_loop is ir iz begin
-        for ivpa ∈ 1:vpa.n
-            pdf.norm[ivpa,iz,ir,is] = final_scratch.pdf[ivpa,iz,ir,is]
-        end
-    end
-    @s_r_z_loop is ir iz begin
+    @loop_s_r_z_vpa is ir iz ivpa begin
+        pdf.norm[ivpa,iz,ir,is] = final_scratch.pdf[ivpa,iz,ir,is]
+    end
+    @loop_s_r_z is ir iz begin
         moments.dens[iz,ir,is] = final_scratch.density[iz,ir,is]
         moments.upar[iz,ir,is] = final_scratch.upar[iz,ir,is]
         moments.ppar[iz,ir,is] = final_scratch.ppar[iz,ir,is]
-=======
-    @loop_s_z_vpa is iz ivpa begin
-        pdf.norm[ivpa,iz,is] = final_scratch.pdf[ivpa,iz,is]
-    end
-    @loop_s_z is iz begin
-        moments.dens[iz,is] = final_scratch.density[iz,is]
-        moments.upar[iz,is] = final_scratch.upar[iz,is]
-        moments.ppar[iz,is] = final_scratch.ppar[iz,is]
->>>>>>> f45aa14c
     end
     update_pdf_unnorm!(pdf, moments, scratch[istage].temp_z_s, composition, vpa)
     return nothing
@@ -736,7 +649,6 @@
 # that includes the kinetic equation + any evolved moment equations
 # using the forward Euler method: fvec_out = fvec_in + dt*fvec_in,
 # with fvec_in an input and fvec_out the output
-# MRH entering in s_z_region (?)
 function euler_time_advance!(fvec_out, fvec_in, pdf, fields, moments, vpa_SL, z_SL, r_SL,
     vpa_advect, z_advect, r_advect, vpa, z, r, t, t_input, vpa_spectral, z_spectral, r_spectral,
     composition, collisions, advance, istage)
@@ -780,14 +692,14 @@
     end
     # enforce boundary conditions in z and vpa on the distribution function
     # NB: probably need to do the same for the evolved moments
-    enforce_boundary_conditions!(fvec_out.pdf, vpa.bc, z.bc, vpa, z, vpa_advect, z_advect, composition)
+    enforce_boundary_conditions!(fvec_out.pdf, vpa.bc, z.bc, vpa, z, r, vpa_advect, z_advect, composition)
     # End of advance fo distribution function
 
     # Start advancing moments
     # Do not actually need to synchronize here because above we only modify the
-    # distribution functio and below we only modify the moments, so there is no
+    # distribution function and below we only modify the moments, so there is no
     # possibility of race conditions.
-    begin_s_region(no_synchronize=true)
+    begin_s_r_region(no_synchronize=true)
     if advance.continuity
         continuity_equation!(fvec_out.density, fvec_in, moments, composition, vpa, z, r,
                              dt, z_spectral)
@@ -796,17 +708,12 @@
         # fvec_out.upar is over-written in force_balance! and contains the particle flux
         force_balance!(fvec_out.upar, fvec_in, fields, collisions, vpa, z, r, dt, z_spectral, composition)
         # convert from the particle flux to the parallel flow
-<<<<<<< HEAD
-        @s_r_z_loop_s is begin
-            @s_r_z_loop_r ir begin #MRH NOT SURE ABOUT THIS!
-                if 1 ∈ loop_ranges[].s_r_z_range_z
+        @loop_s is begin
+            @loop_r ir begin #MRH NOT SURE ABOUT THIS!
+                if 1 ∈ loop_ranges[].z
                     @views @. fvec_out.upar[:,ir,is] /= fvec_out.density[:,ir,is]
                 end
             end
-=======
-        @loop_s is begin
-            @views @. fvec_out.upar[:,is] /= fvec_out.density[:,is]
->>>>>>> f45aa14c
         end
     end
     if advance.energy
@@ -815,12 +722,6 @@
     # reset "xx.updated" flags to false since ff has been updated
     # and the corresponding moments have not
     reset_moments_status!(moments, composition, z)
-<<<<<<< HEAD
-    # enforce boundary conditions in z and vpa on the distribution function
-    # NB: probably need to do the same for the evolved moments
-    enforce_boundary_conditions!(fvec_out.pdf, vpa.bc, z.bc, vpa, z, r, vpa_advect, z_advect, composition)
-=======
->>>>>>> f45aa14c
     return nothing
 end
 # update the vector containing the pdf and any evolved moments of the pdf
@@ -828,25 +729,13 @@
 function update_solution_vector!(evolved, moments, istage, composition, vpa, z, r)
     new_evolved = evolved[istage+1]
     old_evolved = evolved[istage]
-<<<<<<< HEAD
-    @s_r_z_loop is ir iz begin
-        for ivpa ∈ 1:vpa.n
-            new_evolved.pdf[ivpa,iz,ir,is] = old_evolved.pdf[ivpa,iz,ir,is]
-        end
-    end
-    @s_r_z_loop is ir iz begin
+    @loop_s_r_z_vpa is ir iz ivpa begin
+        new_evolved.pdf[ivpa,iz,ir,is] = old_evolved.pdf[ivpa,iz,ir,is]
+    end
+    @loop_s_r_z is ir iz begin
         new_evolved.density[iz,ir,is] = old_evolved.density[iz,ir,is]
         new_evolved.upar[iz,ir,is] = old_evolved.upar[iz,ir,is]
         new_evolved.ppar[iz,ir,is] = old_evolved.ppar[iz,ir,is]
-=======
-    @loop_s_z_vpa is iz ivpa begin
-        new_evolved.pdf[ivpa,iz,is] = old_evolved.pdf[ivpa,iz,is]
-    end
-    @loop_s_z is iz begin
-        new_evolved.density[iz,is] = old_evolved.density[iz,is]
-        new_evolved.upar[iz,is] = old_evolved.upar[iz,is]
-        new_evolved.ppar[iz,is] = old_evolved.ppar[iz,is]
->>>>>>> f45aa14c
     end
     return nothing
 end
@@ -858,41 +747,19 @@
     # undo this normalisation to get the true particle distribution function
     nvpa = size(pdf.unnorm, 1)
     if moments.evolve_ppar
-<<<<<<< HEAD
-        @s_r_z_loop is ir iz begin
+        @loop_s_r_z is ir iz begin
             scratch[iz,ir,is] = moments.dens[iz,ir,is]/moments.vth[iz,ir,is]
         end
-        @s_r_z_loop is ir iz begin
-            for ivpa ∈ 1:vpa.n
-                pdf.unnorm[ivpa,iz,ir,is] = pdf.norm[ivpa,iz,ir,is]*scratch[iz,ir,is]
-            end
+        @loop_s_r_z_vpa is ir iz ivpa begin
+            pdf.unnorm[ivpa,iz,ir,is] = pdf.norm[ivpa,iz,ir,is]*scratch[iz,ir,is]
         end
     elseif moments.evolve_density
-        @s_r_z_loop is ir iz begin
-            for ivpa ∈ 1:vpa.n
-                pdf.unnorm[ivpa,iz,ir,is] = pdf.norm[ivpa,iz,ir,is] * moments.dens[iz,ir,is]
-            end
-        end
-    else
-        @s_r_z_loop is ir iz begin
-            for ivpa ∈ 1:vpa.n
-                pdf.unnorm[ivpa,iz,ir,is] = pdf.norm[ivpa,iz,ir,is]
-            end
-=======
-        @loop_s_z is iz begin
-            scratch[iz,is] = moments.dens[iz,is]/moments.vth[iz,is]
-        end
-        @loop_s_z_vpa is iz ivpa begin
-            pdf.unnorm[ivpa,iz,is] = pdf.norm[ivpa,iz,is]*scratch[iz,is]
-        end
-    elseif moments.evolve_density
-        @loop_s_z_vpa is iz ivpa begin
-            pdf.unnorm[ivpa,iz,is] = pdf.norm[ivpa,iz,is] * moments.dens[iz,is]
-        end
-    else
-        @loop_s_z_vpa is iz ivpa begin
-            pdf.unnorm[ivpa,iz,is] = pdf.norm[ivpa,iz,is]
->>>>>>> f45aa14c
+        @loop_s_r_z_vpa is ir iz ivpa begin
+            pdf.unnorm[ivpa,iz,ir,is] = pdf.norm[ivpa,iz,ir,is] * moments.dens[iz,ir,is]
+        end
+    else
+        @loop_s_r_z_vpa is ir iz ivpa begin
+            pdf.unnorm[ivpa,iz,ir,is] = pdf.norm[ivpa,iz,ir,is]
         end
     end
 end
