--- conflicted
+++ resolved
@@ -10,16 +10,7 @@
 using Combinatorics
 using Primes
 
-<<<<<<< HEAD
-@debug_loop_type_region using ..debugging: current_loop_region_type
-
-# Export this to make sure it is available in every scope that imports looping
-export @debug_loop_type_region
-
 const all_dimensions = (:s, :r, :z, :vpa)
-=======
-const all_dimensions = (:s, :z, :vpa)
->>>>>>> f45aa14c
 const dimension_combinations = Tuple(Tuple(c) for c in combinations(all_dimensions))
 
 """
