--- conflicted
+++ resolved
@@ -68,19 +68,11 @@
     code_time = 0.
     # create arrays and do other work needed to setup
     # the main time advance loop -- including normalisation of f by density if requested
-<<<<<<< HEAD
-    z_spectral, vpa_spectral, moments, fields, z_advect, vpa_advect,
-        z_SL, vpa_SL, scratch, advance = setup_time_advance!(pdf, z, vpa, composition,
+    vpa_spectral, z_spectral, moments, fields, vpa_advect, z_advect,
+        vpa_SL, z_SL, scratch, advance = setup_time_advance!(pdf, vpa, z, composition,
         drive_input, moments, t_input, collisions, species)
     # setup i/o
-    io, cdf = setup_file_io(output_dir, run_name, z, vpa, composition, collisions.charge_exchange,
-=======
-    vpa_spectral, z_spectral, moments, fields, vpa_advect, z_advect,
-        vpa_SL, z_SL, scratch, advance = setup_time_advance!(pdf, vpa, z, composition,
-        drive_input, moments, t_input, charge_exchange_frequency, species)
-    # setup i/o
-    io, cdf = setup_file_io(output_dir, run_name, vpa, z, composition, charge_exchange_frequency,
->>>>>>> daeea849
+    io, cdf = setup_file_io(output_dir, run_name, vpa, z, composition, collisions,
                             moments.evolve_ppar)
     # write initial data to ascii files
     write_data_to_ascii(pdf.unnorm, moments, fields, vpa, z, code_time, composition.n_species, io)
@@ -89,23 +81,13 @@
     # solve the 1+1D kinetic equation to advance f in time by nstep time steps
     if run_type == performance_test
         @timeit to "time_advance" time_advance!(pdf, scratch, code_time, t_input,
-<<<<<<< HEAD
-            z, vpa, z_spectral, vpa_spectral, moments, fields,
-            z_advect, vpa_advect, z_SL, vpa_SL, composition, collisions,
-            advance, io, cdf)
-    else
-        time_advance!(pdf, scratch, code_time, t_input, z, vpa,
-            z_spectral, vpa_spectral, moments, fields,
-            z_advect, vpa_advect, z_SL, vpa_SL, composition, collisions,
-=======
             vpa, z, vpa_spectral, z_spectral, moments, fields,
-            vpa_advect, z_advect, vpa_SL, z_SL, composition, charge_exchange_frequency,
+            vpa_advect, z_advect, vpa_SL, z_SL, composition, collisions,
             advance, io, cdf)
     else
         time_advance!(pdf, scratch, code_time, t_input, vpa, z,
             vpa_spectral, z_spectral, moments, fields,
-            vpa_advect, z_advect, vpa_SL, z_SL, composition, charge_exchange_frequency,
->>>>>>> daeea849
+            vpa_advect, z_advect, vpa_SL, z_SL, composition, collisions,
             advance, io, cdf)
     end
     # finish i/o
