--- conflicted
+++ resolved
@@ -250,21 +250,6 @@
     # Create loop range variables for shared-memory-parallel loops
     looping.setup_loop_ranges!(block_rank[], block_size[]; s=composition.n_species, r=r.n,
                                z=z.n, vpa=vpa.n)
-<<<<<<< HEAD
-    # initialize f(z,vpa) and the lowest three v-space moments (density(z), upar(z) and ppar(z)),
-    # each of which may be evolved separately depending on input choices.
-    pdf, moments = init_pdf_and_moments(vpa, z, r, vpa_spectral, composition, species,
-                                        t_input.n_rk_stages, evolve_moments,
-                                        collisions.ionization)
-    # initialize time variable
-    code_time = 0.
-    # create arrays and do other work needed to setup
-    # the main time advance loop -- including normalisation of f by density if requested
-    moments, fields, vpa_advect, z_advect, r_advect, vpa_SL, z_SL, r_SL, scratch,
-        advance, scratch_dummy_sr = setup_time_advance!(pdf, vpa, z, r, z_spectral,
-            composition, drive_input, moments, t_input, collisions, species,
-            num_diss_params)
-=======
     # Allocate arrays and create the pdf and moments structs
     pdf, moments = allocate_pdf_and_moments(composition, r, z, vpa, evolve_moments,
                                             collisions.ionization)
@@ -279,7 +264,6 @@
         code_time = 0.
     else
         restarting = true
->>>>>>> 995802d3
 
         # Reload pdf and moments from an existing output file
         code_time = reload_evolving_fields!(pdf, moments, backup_filename,
@@ -290,7 +274,8 @@
     # the main time advance loop -- including normalisation of f by density if requested
     moments, fields, vpa_advect, z_advect, r_advect, vpa_SL, z_SL, r_SL, scratch,
         advance, scratch_dummy_sr = setup_time_advance!(pdf, vpa, z, r, z_spectral,
-            composition, drive_input, moments, t_input, collisions, species, restarting)
+            composition, drive_input, moments, t_input, collisions, species,
+            num_diss_params, restarting)
 
     # setup i/o
     io, cdf = setup_file_io(output_dir, run_name, vpa, z, r, composition, collisions,
