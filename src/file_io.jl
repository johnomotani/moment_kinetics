"""
"""
module file_io

export input_option_error
export open_output_file
export setup_file_io, finish_file_io
export write_data_to_ascii
export write_data_to_binary

using NCDatasets
using ..looping
using ..type_definitions: mk_float, mk_int

"""
structure containing the various input/output streams
"""
struct ios
    # corresponds to the ascii file to which the distribution function is written
    #ff::IOStream
    # corresponds to the ascii file to which velocity space moments of the
    # distribution function such as density and pressure are written
    moments::IOStream
    # corresponds to the ascii file to which electromagnetic fields
    # such as the electrostatic potential are written
    fields::IOStream
end

# Use this long-winded type (found by using `typeof(v)` where `v` is a variable
# returned from `NCDatasets.defVar()`) because compiler does not seem to be
# able to pick up the return types of `defVar()` at compile time, so without
# using it the result returned from `setup_file_io()` is not a concrete type.
nc_var_type{N} = Union{
   NCDatasets.CFVariable{mk_float, N,
                         NCDatasets.Variable{mk_float, N, NCDatasets.NCDataset},
                         NCDatasets.Attributes{NCDatasets.NCDataset{Nothing}},
                         NamedTuple{(:fillvalue, :scale_factor, :add_offset,
                                     :calendar, :time_origin, :time_factor),
                                    NTuple{6, Nothing}}},
   NCDatasets.CFVariable{mk_float, N,
                         NCDatasets.Variable{mk_float, N,
                                             NCDatasets.NCDataset{Nothing}},
                         NCDatasets.Attributes{NCDatasets.NCDataset{Nothing}},
                         NamedTuple{(:fillvalue, :scale_factor, :add_offset,
                                     :calendar, :time_origin, :time_factor),
                                    NTuple{6, Nothing}}}}

"""
structure containing the data/metadata needed for netcdf file i/o
"""
struct netcdf_info
    # file identifier for the netcdf file to which data is written
    fid::NCDataset
    # handle for the time variable
    time::nc_var_type{1}
    # handle for the distribution function variable
    f::nc_var_type{6}
    # handle for the electrostatic potential variable
    phi::nc_var_type{3}
    # handle for the species density
    density::nc_var_type{4}
    # handle for the species parallel flow
    parallel_flow::nc_var_type{4}
    # handle for the species parallel pressure
    parallel_pressure::nc_var_type{4}
    # handle for the species parallel heat flux
    parallel_heat_flux::nc_var_type{4}
    # handle for the species thermal speed
    thermal_speed::nc_var_type{4}
end
<<<<<<< HEAD
# open the necessary output files
function setup_file_io(output_dir, run_name, vpa, vperp, z, r, composition,
=======

"""
open the necessary output files
"""
function setup_file_io(output_dir, run_name, vpa, z, r, composition,
>>>>>>> 31e95a65
                       collisions, evolve_ppar)
    begin_serial_region()
    @serial_region begin
        # Only read/write from first process in each 'block'

        # check to see if output_dir exists in the current directory
        # if not, create it
        isdir(output_dir) || mkdir(output_dir)
        out_prefix = string(output_dir, "/", run_name)
        #ff_io = open_output_file(out_prefix, "f_vs_t")
        mom_io = open_output_file(out_prefix, "moments_vs_t")
        fields_io = open_output_file(out_prefix, "fields_vs_t")
        cdf = setup_netcdf_io(out_prefix, r, z, vperp, vpa, composition, collisions,
                              evolve_ppar)
        #return ios(ff_io, mom_io, fields_io), cdf
        return ios(mom_io, fields_io), cdf
    end
    # For other processes in the block, return (nothing, nothing)
    return nothing, nothing
end
<<<<<<< HEAD
# setup file i/o for netcdf
function setup_netcdf_io(prefix, r, z, vperp, vpa, composition, collisions, evolve_ppar)
=======

"""
setup file i/o for netcdf
"""
function setup_netcdf_io(prefix, r, z, vpa, composition, collisions, evolve_ppar)
>>>>>>> 31e95a65
    # the netcdf file will be given by output_dir/run_name with .cdf appended
    filename = string(prefix,".cdf")
    # if a netcdf file with the requested name already exists, remove it
    isfile(filename) && rm(filename)
    # create the new NetCDF file
    fid = NCDataset(filename,"c")
    # write a header to the NetCDF file
    fid.attrib["file_info"] = "This is a NetCDF file containing output data from the moment_kinetics code"
    ### define coordinate dimensions ###
    # define the vpa dimension
    defDim(fid, "nvpa", vpa.n)
    # define the vperp dimension
    defDim(fid, "nvperp", vperp.n)
    # define the z dimension
    defDim(fid, "nz", z.n)
    # define the r dimension
    defDim(fid, "nr", r.n)
    # define the species dimension
    defDim(fid, "n_species", composition.n_species)
    # define the ion species dimension
    defDim(fid, "n_ion_species", composition.n_ion_species)
    # define the neutral species dimension
    defDim(fid, "n_neutral_species", composition.n_neutral_species)
    # define the time dimension, with an expandable size (denoted by Inf)
    defDim(fid, "ntime", Inf)
    ### create and write static variables to file ###
    # create and write the "r" variable to file
    varname = "r"
    attributes = Dict("description" => "radial coordinate")
    dims = ("nr",)
    vartype = mk_float
    var = defVar(fid, varname, vartype, dims, attrib=attributes)
    var[:] = r.grid
    # create and write the "r_wgts" variable to file
    varname = "r_wgts"
    attributes = Dict("description" => "integration weights for radial coordinate")
    vartype = mk_float
    var = defVar(fid, varname, vartype, dims, attrib=attributes)
    var[:] = r.wgts
    # create and write the "z" variable to file
    varname = "z"
    attributes = Dict("description" => "parallel coordinate")
    dims = ("nz",)
    vartype = mk_float
    var = defVar(fid, varname, vartype, dims, attrib=attributes)
    var[:] = z.grid
    # create and write the "z_wgts" variable to file
    varname = "z_wgts"
    attributes = Dict("description" => "integration weights for parallel coordinate")
    vartype = mk_float
    var = defVar(fid, varname, vartype, dims, attrib=attributes)
    var[:] = z.wgts
    # create and write the "vperp" variable to file
    varname = "vperp"
    attributes = Dict("description" => "parallel velocity")
    dims = ("nvperp",)
    vartype = mk_float
    var = defVar(fid, varname, vartype, dims, attrib=attributes)
    var[:] = vperp.grid
    # create and write the "vperp_wgts" variable to file
    varname = "vperp_wgts"
    attributes = Dict("description" => "integration weights for parallel velocity coordinate")
    vartype = mk_float
    var = defVar(fid, varname, vartype, dims, attrib=attributes)
    var[:] = vperp.wgts
    # create and write the "vpa" variable to file
    varname = "vpa"
    attributes = Dict("description" => "parallel velocity")
    dims = ("nvpa",)
    vartype = mk_float
    var = defVar(fid, varname, vartype, dims, attrib=attributes)
    var[:] = vpa.grid
    # create and write the "vpa_wgts" variable to file
    varname = "vpa_wgts"
    attributes = Dict("description" => "integration weights for parallel velocity coordinate")
    vartype = mk_float
    var = defVar(fid, varname, vartype, dims, attrib=attributes)
    var[:] = vpa.wgts
    # create and write the "T_e" variable to file
    varname = "T_e"
    attributes = Dict("description" => "electron temperature")
    dims = ()
    vartype = mk_float
    var = defVar(fid, varname, vartype, dims, attrib=attributes)
    var[:] = composition.T_e
    # create and write the "charge_exchange_frequency" variable to file
    varname = "charge_exchange_frequency"
    attributes = Dict("description" => "charge exchange collision frequency")
    dims = ()
    vartype = mk_float
    var = defVar(fid, varname, vartype, dims, attrib=attributes)
    var[:] = collisions.charge_exchange
    # create and write the "evolve_ppar" variable to file
    varname = "evolve_ppar"
    attributes = Dict("description" => "flag indicating if the parallel pressure is separately evolved")
    vartype = mk_int
    dims = ("n_species",)
    var = defVar(fid, varname, vartype, dims, attrib=attributes)
    var[:] = evolve_ppar
    ### create variables for time-dependent quantities and store them ###
    ### in a struct for later access ###
    # create the "time" variable
    varname = "time"
    attributes = Dict("description" => "time")
    dims = ("ntime",)
    vartype = mk_float
    cdf_time = defVar(fid, varname, vartype, dims, attrib=attributes)
    # create the "f" variable
    varname = "f"
    attributes = Dict("description" => "distribution function")
    vartype = mk_float
    dims = ("nvpa","nvperp","nz","nr","n_species","ntime")
    cdf_f = defVar(fid, varname, vartype, dims, attrib=attributes)
    # create variables that are floats with data in the z and time dimensions
    vartype = mk_float
    dims = ("nz","nr","ntime")
    # create the "phi" variable, which will contain the electrostatic potential
    varname = "phi"
    attributes = Dict("description" => "electrostatic potential",
                      "units" => "Te/e")
    cdf_phi = defVar(fid, varname, vartype, dims, attrib=attributes)
    # create variables that are floats with data in the z, species and time dimensions
    vartype = mk_float
    dims = ("nz","nr","n_species","ntime")
    # create the "density" variable, which will contain the species densities
    varname = "density"
    attributes = Dict("description" => "species density",
                      "units" => "Ne")
    cdf_density = defVar(fid, varname, vartype, dims, attrib=attributes)
    # create the "parallel_flow" variable, which will contain the species parallel flows
    varname = "parallel_flow"
    attributes = Dict("description" => "species parallel flow",
                      "units" => "sqrt(2*Te/ms)")
    cdf_upar = defVar(fid, varname, vartype, dims, attrib=attributes)
    # create the "parallel_pressure" variable, which will contain the species parallel pressures
    varname = "parallel_pressure"
    attributes = Dict("description" => "species parallel pressure",
                      "units" => "Ne*Te")
    cdf_ppar = defVar(fid, varname, vartype, dims, attrib=attributes)
    # create the "parallel_heat_flux" variable, which will contain the species parallel heat fluxes
    varname = "parallel_heat_flux"
    attributes = Dict("description" => "species parallel heat flux",
                      "units" => "Ne*Te*vth")
    cdf_qpar = defVar(fid, varname, vartype, dims, attrib=attributes)
    # create the "thermal_speed" variable, which will contain the species thermal speed
    varname = "thermal_speed"
    attributes = Dict("description" => "species thermal speed",
                      "units" => "vth")
    cdf_vth = defVar(fid, varname, vartype, dims, attrib=attributes)

    # create a struct that stores the variables and other info needed for
    # writing to the netcdf file during run-time
    return netcdf_info(fid, cdf_time, cdf_f, cdf_phi, cdf_density, cdf_upar,
                       cdf_ppar, cdf_qpar, cdf_vth)
end

"""
close all opened output files
"""
function finish_file_io(io, cdf)
    @serial_region begin
        # Only read/write from first process in each 'block'

        # get the fields in the ios struct
        io_fields = fieldnames(typeof(io))
        for i ∈ 1:length(io_fields)
            close(getfield(io, io_fields[i]))
        end
        close(cdf.fid)
    end
    return nothing
end
<<<<<<< HEAD
function write_data_to_ascii(ff, moments, fields, vpa, vperp, z, r, t, n_species, io)
=======

"""
"""
function write_data_to_ascii(ff, moments, fields, vpa, z, r, t, n_species, io)
>>>>>>> 31e95a65
    @serial_region begin
        # Only read/write from first process in each 'block'

        #write_f_ascii(ff, z, vpa, t, io.ff)
        write_moments_ascii(moments, z, r, t, n_species, io.moments)
        write_fields_ascii(fields, z, r, t, io.fields)
    end
    return nothing
end

"""
write the function f(z,vpa) at this time slice
"""
function write_f_ascii(f, z, vpa, t, io)
    @serial_region begin
        # Only read/write from first process in each 'block'

        @inbounds begin
            n_species = size(f,3)
            for is ∈ 1:n_species
                for j ∈ 1:vpa.n
                    for i ∈ 1:z.n
                        println(io,"t: ", t, "   spec: ", is, ",   z: ", z.grid[i],
                            ",  vpa: ", vpa.grid[j], ",   f: ", f[i,j,is])
                    end
                    println(io)
                end
                println(io)
            end
            println(io)
        end
    end
    return nothing
end

"""
write moments of the distribution function f(z,vpa) at this time slice
"""
function write_moments_ascii(mom, z, r, t, n_species, io)
    @serial_region begin
        # Only read/write from first process in each 'block'

        @inbounds begin
            for is ∈ 1:n_species
                for ir ∈ 1:r.n
                    for iz ∈ 1:z.n
                        println(io,"t: ", t, "   species: ", is, "   r: ", r.grid[ir], "   z: ", z.grid[iz],
                            "  dens: ", mom.dens[iz,ir,is], "   upar: ", mom.upar[iz,ir,is],
                            "   ppar: ", mom.ppar[iz,ir,is], "   qpar: ", mom.qpar[iz,ir,is])
                    end
                end
            end
        end
        println(io,"")
    end
    return nothing
end

"""
write electrostatic potential at this time slice
"""
function write_fields_ascii(flds, z, r, t, io)
    @serial_region begin
        # Only read/write from first process in each 'block'

        @inbounds begin
            for ir ∈ 1:r.n
                for iz ∈ 1:z.n
                    println(io,"t: ", t, "   r: ", r.grid[ir],"   z: ", z.grid[iz], "  phi: ", flds.phi[iz,ir])
                end
            end
        end
        println(io,"")
    end
    return nothing
end

"""
write time-dependent data to the netcdf file
"""
function write_data_to_binary(ff, moments, fields, t, n_species, cdf, t_idx)
    @serial_region begin
        # Only read/write from first process in each 'block'

        # add the time for this time slice to the netcdf file
        cdf.time[t_idx] = t
        # add the distribution function data at this time slice to the netcdf file
        cdf.f[:,:,:,:,:,t_idx] = ff
        # add the electrostatic potential data at this time slice to the netcdf file
        cdf.phi[:,:,t_idx] = fields.phi
        # add the density data at this time slice to the netcdf file
        for is ∈ 1:n_species
            cdf.density[:,:,:,t_idx] = moments.dens
            cdf.parallel_flow[:,:,:,t_idx] = moments.upar
            cdf.parallel_pressure[:,:,:,t_idx] = moments.ppar
            cdf.parallel_heat_flux[:,:,:,t_idx] = moments.qpar
            cdf.thermal_speed[:,:,:,t_idx] = moments.vth
        end
    end
    return nothing
end

"""
accepts an option name which has been identified as problematic and returns
an appropriate error message
"""
function input_option_error(option_name, input)
    msg = string("'",input,"'")
    msg = string(msg, " is not a valid ", option_name)
    error(msg)
    return nothing
end

"""
opens an output file with the requested prefix and extension
and returns the corresponding io stream (identifier)
"""
function open_output_file(prefix, ext)
    str = string(prefix,".",ext)
    return io = open(str,"w")
end

end<|MERGE_RESOLUTION|>--- conflicted
+++ resolved
@@ -68,16 +68,11 @@
     # handle for the species thermal speed
     thermal_speed::nc_var_type{4}
 end
-<<<<<<< HEAD
-# open the necessary output files
+
+"""
+open the necessary output files
+"""
 function setup_file_io(output_dir, run_name, vpa, vperp, z, r, composition,
-=======
-
-"""
-open the necessary output files
-"""
-function setup_file_io(output_dir, run_name, vpa, z, r, composition,
->>>>>>> 31e95a65
                        collisions, evolve_ppar)
     begin_serial_region()
     @serial_region begin
@@ -98,16 +93,11 @@
     # For other processes in the block, return (nothing, nothing)
     return nothing, nothing
 end
-<<<<<<< HEAD
-# setup file i/o for netcdf
+
+"""
+setup file i/o for netcdf
+"""
 function setup_netcdf_io(prefix, r, z, vperp, vpa, composition, collisions, evolve_ppar)
-=======
-
-"""
-setup file i/o for netcdf
-"""
-function setup_netcdf_io(prefix, r, z, vpa, composition, collisions, evolve_ppar)
->>>>>>> 31e95a65
     # the netcdf file will be given by output_dir/run_name with .cdf appended
     filename = string(prefix,".cdf")
     # if a netcdf file with the requested name already exists, remove it
@@ -280,14 +270,10 @@
     end
     return nothing
 end
-<<<<<<< HEAD
+
+"""
+"""
 function write_data_to_ascii(ff, moments, fields, vpa, vperp, z, r, t, n_species, io)
-=======
-
-"""
-"""
-function write_data_to_ascii(ff, moments, fields, vpa, z, r, t, n_species, io)
->>>>>>> 31e95a65
     @serial_region begin
         # Only read/write from first process in each 'block'
 
