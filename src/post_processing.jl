module post_processing

export analyze_and_plot

# packages
using Plots
using IJulia
using LsqFit
using NCDatasets
using Statistics: mean
using SpecialFunctions: erfi
#using LaTeXStrings
# modules
using ..post_processing_input: pp
using ..quadrature: composite_simpson_weights
using ..array_allocation: allocate_float
using ..file_io: open_output_file
using ..type_definitions: mk_float
using ..load_data: open_netcdf_file
using ..load_data: load_coordinate_data, load_fields_data, load_moments_data, load_pdf_data
using ..analysis: analyze_fields_data, analyze_moments_data, analyze_pdf_data
using ..velocity_moments: integrate_over_vspace

function analyze_and_plot_data(path)
    # Create run_name from the path to the run directory
    path = realpath(path)
    run_name = joinpath(path, basename(path))
    # open the netcdf file and give it the handle 'fid'
    fid = open_netcdf_file(run_name)
    # load space-time coordinate data
    nvpa, vpa, vpa_wgts, nz, z, z_wgts, Lz, ntime, time = load_coordinate_data(fid)
    # initialise the post-processing input options
    nwrite_movie, itime_min, itime_max, ivpa0, iz0 = init_postprocessing_options(pp, nvpa, nz, ntime)
    # load fields data
    phi = load_fields_data(fid)
    # analyze the fields data
    phi_fldline_avg, delta_phi = analyze_fields_data(phi, ntime, nz, z_wgts, Lz)
    # use a fit to calculate and write to file the damping rate and growth rate of the
    # perturbed electrostatic potential
    frequency, growth_rate, shifted_time, fitted_delta_phi =
        calculate_and_write_frequencies(fid, run_name, ntime, time, z, itime_min,
                                        itime_max, iz0, delta_phi, pp)
    # create the requested plots of the fields
    plot_fields(phi, delta_phi, time, itime_min, itime_max, nwrite_movie,
                z, iz0, run_name, fitted_delta_phi, pp)
    # load velocity moments data
    density, parallel_flow, parallel_pressure, parallel_heat_flux,
        thermal_speed, n_species, evolve_ppar = load_moments_data(fid)
    # analyze the velocity moments data
    density_fldline_avg, upar_fldline_avg, ppar_fldline_avg, qpar_fldline_avg,
        delta_density, delta_upar, delta_ppar, delta_qpar =
        analyze_moments_data(density, parallel_flow, parallel_pressure, parallel_heat_flux,
                             ntime, n_species, nz, z_wgts, Lz)
    # create the requested plots of the moments
    plot_moments(density, delta_density, density_fldline_avg,
        parallel_flow, delta_upar, upar_fldline_avg,
        parallel_pressure, delta_ppar, ppar_fldline_avg,
        parallel_heat_flux, delta_qpar, qpar_fldline_avg,
        pp, run_name, time, itime_min, itime_max,
        nwrite_movie, z, iz0, n_species)
    # load particle distribution function (pdf) data
    ff = load_pdf_data(fid)
    # analyze the pdf data
    f_fldline_avg, delta_f, dens_moment, upar_moment, ppar_moment =
        analyze_pdf_data(ff, vpa, nvpa, nz, n_species, ntime, vpa_wgts, z_wgts,
                         Lz, thermal_speed, evolve_ppar)

    println("Plotting distribution function data...")
    cmlog(cmlin::ColorGradient) = RGB[cmlin[x] for x=LinRange(0,1,30)]
    logdeep = cgrad(:deep, scale=:log) |> cmlog
    for is ∈ 1:n_species
        if n_species > 1
            spec_string = string("_spec", string(is))
        else
            spec_string = ""
        end
        # plot difference between evolved density and ∫dvpa f; only possibly different if density removed from
        # normalised distribution function at run-time
        @views plot(time, density[iz0,is,:] .- dens_moment[iz0,is,:])
        outfile = string(run_name, "_intf0_vs_t", spec_string, ".pdf")
        savefig(outfile)
        # if evolve_upar = true, plot ∫dwpa wpa * f, which should equal zero
        # otherwise, this plots ∫dvpa vpa * f, which is dens*upar
        intwf0_max = maximum(abs.(upar_moment[iz0,is,:]))
        if intwf0_max < 1.0e-15
            @views plot(time, upar_moment[iz0,is,:], ylims = (-1.0e-15, 1.0e-15))
        else
            @views plot(time, upar_moment[iz0,is,:])
        end
        outfile = string(run_name, "_intwf0_vs_t", spec_string, ".pdf")
        savefig(outfile)
        # plot difference between evolved parallel pressure and ∫dvpa vpa^2 f;
        # only possibly different if density and thermal speed removed from
        # normalised distribution function at run-time
        @views plot(time, parallel_pressure[iz0,is,:] .- ppar_moment[iz0,is,:])
        outfile = string(run_name, "_intw2f0_vs_t", spec_string, ".pdf")
        savefig(outfile)
        #fmin = minimum(ff[:,:,is,:])
        #fmax = maximum(ff[:,:,is,:])
        if pp.animate_f_vs_vpa_z
            # make a gif animation of ln f(vpa,z,t)
            anim = @animate for i ∈ itime_min:nwrite_movie:itime_max
                #heatmap(vpa, z, log.(abs.(ff[:,:,i])), xlabel="vpa", ylabel="z", clims = (fmin,fmax), c = :deep)
                @views heatmap(vpa, z, log.(abs.(ff[:,:,is,i])), xlabel="z", ylabel="vpa", fillcolor = logdeep)
            end
            outfile = string(run_name, "_logf_vs_vpa_z", spec_string, ".gif")
            gif(anim, outfile, fps=5)
            # make a gif animation of f(vpa,z,t)
            anim = @animate for i ∈ itime_min:nwrite_movie:itime_max
                #heatmap(vpa, z, log.(abs.(ff[:,:,i])), xlabel="vpa", ylabel="z", clims = (fmin,fmax), c = :deep)
                @views heatmap(vpa, z, ff[:,:,is,i], xlabel="z", ylabel="vpa", c = :deep, interpolation = :cubic)
            end
            outfile = string(run_name, "_f_vs_vpa_z", spec_string, ".gif")
            gif(anim, outfile, fps=5)
            # make pdf of f(vpa,z,t_final) for each species
            str = string("spec ", string(is), " pdf")
            @views heatmap(vpa, z, ff[:,:,is,end], xlabel="vpa", ylabel="z", c = :deep, interpolation = :cubic, title=str)
            outfile = string(run_name, "_f_vs_z_vpa_final", spec_string, ".pdf")
            savefig(outfile)
        end
        if pp.animate_deltaf_vs_vpa_z
            # make a gif animation of δf(vpa,z,t)
            anim = @animate for i ∈ itime_min:nwrite_movie:itime_max
                @views heatmap(vpa, z, delta_f[:,:,is,i], xlabel="vpa", ylabel="z", c = :deep, interpolation = :cubic)
            end
            outfile = string(run_name, "_deltaf_vs_vpa_z", spec_string, ".gif")
            gif(anim, outfile, fps=5)
        end
        if pp.animate_f_vs_vpa_z0
            fmin = minimum(ff[:,ivpa0,is,:])
            fmax = maximum(ff[:,ivpa0,is,:])
            # make a gif animation of f(vpa0,z,t)
            anim = @animate for i ∈ itime_min:nwrite_movie:itime_max
                @views plot(z, ff[ivpa0,:,is,i], ylims = (fmin,fmax))
            end
            outfile = string(run_name, "_f_vs_z", spec_string, ".gif")
            gif(anim, outfile, fps=5)
        end
        if pp.animate_deltaf_vs_vpa_z0
            fmin = minimum(delta_f[ivpa0,:,is,:])
            fmax = maximum(delta_f[ivpa0,:,is,:])
            # make a gif animation of f(vpa0,z,t)
            anim = @animate for i ∈ itime_min:nwrite_movie:itime_max
                @views plot(z, delta_f[ivpa0,:,is,i], ylims = (fmin,fmax))
            end
            outfile = string(run_name, "_deltaf_vs_z", spec_string, ".gif")
            gif(anim, outfile, fps=5)
        end
        if pp.animate_f_vs_z0_vpa
<<<<<<< HEAD
            fmin = minimum(ff[iz0,:,is,:])
            fmax = maximum(ff[iz0,:,is,:])

            # if is == 1
            #     tmp = copy(ff)
            #     @. tmp[1,:,1,:] /= vpa^2
            #     bohm_integral = copy(time)
            #     for i ∈ 1:ntime
            #         @views bohm_integral[i] = integrate_over_vspace(tmp[1,1:cld(nvpa,2)-1,1,i],vpa_wgts[1:cld(nvpa,2)-1])/2.0
            #     end
            #     plot(time, bohm_integral, xlabel="time", label="Bohm integral")
            #     plot!(time, density[1,1,:], label="nᵢ(zmin)")
            #     outfile = string(run_name, "_Bohm_criterion.pdf")
            #     savefig(outfile)
            #     println()
            #     if bohm_integral[end] <= density[1,1,end]
            #         println("Bohm criterion: ", bohm_integral[end], " <= ", density[1,1,end], " is satisfied!")
            #     else
            #         println("Bohm criterion: ", bohm_integral[end], " <= ", density[1,1,end], " is not satisfied!")
            #     end
            #     println()
            #     for j ∈ 0:10
            #         println("j: ", j, "  Bohm integral: ", integrate_over_vspace(tmp[1,1:cld(nvpa,2)-j,1,end],vpa_wgts[1:cld(nvpa,2)-j,end])/2.0)
            #     end
            # end
            # make a gif animation of f(vpa,z0,t)
            anim = @animate for i ∈ itime_min:nwrite_movie:itime_max
                #@views plot(vpa, ff[iz0,:,is,i], ylims = (fmin,fmax))
                @views plot(vpa, ff[iz0,:,is,i])
=======
            fmin = minimum(ff[:,iz0,is,:])
            fmax = maximum(ff[:,iz0,is,:])
            # make a gif animation of f(vpa,z0,t)
            anim = @animate for i ∈ itime_min:nwrite_movie:itime_max
                @views plot(vpa, ff[:,iz0,is,i], ylims = (fmin,fmax))
>>>>>>> daeea849
            end
            outfile = string(run_name, "_f_vs_vpa", spec_string, ".gif")
            gif(anim, outfile, fps=5)
        end
        if pp.animate_deltaf_vs_z0_vpa
            fmin = minimum(delta_f[:,iz0,is,:])
            fmax = maximum(delta_f[:,iz0,is,:])
            # make a gif animation of f(vpa,z0,t)
            anim = @animate for i ∈ itime_min:nwrite_movie:itime_max
                @views plot(vpa, delta_f[:,iz0,is,i], ylims = (fmin,fmax))
            end
            outfile = string(run_name, "_deltaf_vs_vpa", spec_string, ".gif")
            gif(anim, outfile, fps=5)
        end
    end
    println("done.")

    close(fid)

end
function init_postprocessing_options(pp, nvpa, nz, ntime)
    print("Initializing the post-processing input options...")
    # nwrite_movie is the stride used when making animations
    nwrite_movie = pp.nwrite_movie
    # itime_min is the minimum time index at which to start animations
    if pp.itime_min > 0 && pp.itime_min <= ntime
        itime_min = pp.itime_min
    else
        itime_min = 1
    end
    # itime_max is the final time index at which to end animations
    # if itime_max < 0, the value used will be the total number of time slices
    if pp.itime_max > 0 && pp.itime_max <= ntime
        itime_max = pp.itime_max
    else
        itime_max = ntime
    end
    # iz0 is the iz index used when plotting data at a single z location
    # by default, it will be set to cld(nz,3) unless a non-negative value provided
    if pp.iz0 > 0
        iz0 = pp.iz0
    else
        iz0 = cld(nz,3)
    end
    # ivpa0 is the iz index used when plotting data at a single vpa location
    # by default, it will be set to cld(nvpa,2) unless a non-negative value provided
    if pp.ivpa0 > 0
        ivpa0 = pp.ivpa0
    else
        ivpa0 = cld(nvpa,3)
    end
    println("done.")
    return nwrite_movie, itime_min, itime_max, ivpa0, iz0
end
function calculate_and_write_frequencies(fid, run_name, ntime, time, z, itime_min,
                                         itime_max, iz0, delta_phi, pp)
    if pp.calculate_frequencies
        println("Calculating the frequency and damping/growth rate...")
        # shifted_time = t - t0
        shifted_time = allocate_float(ntime)
        @. shifted_time = time - time[itime_min]
        # assume phi(z0,t) = A*exp(growth_rate*t)*cos(ω*t + φ)
        # and fit phi(z0,t)/phi(z0,t0), which eliminates the constant A pre-factor
        @views phi_fit = fit_delta_phi_mode(shifted_time[itime_min:itime_max], z,
                                            delta_phi[:, itime_min:itime_max])
        frequency = phi_fit.frequency
        growth_rate = phi_fit.growth_rate

        # write info related to fit to file
        io = open_output_file(run_name, "frequency_fit.txt")
        println(io, "#growth_rate: ", phi_fit.growth_rate,
                "  frequency: ", phi_fit.frequency,
                " fit_errors: ", phi_fit.amplitude_fit_error, " ",
                phi_fit.offset_fit_error, " ", phi_fit.cosine_fit_error)
        println(io)

        # Calculate the fitted phi as a function of time at index iz0
        L = z[end] - z[begin]
        fitted_delta_phi =
            @. (phi_fit.amplitude0 * cos(2.0 * π * (z[iz0] + phi_fit.offset0) / L)
                * exp(phi_fit.growth_rate * shifted_time)
                * cos(phi_fit.frequency * shifted_time + phi_fit.phase))
        for i ∈ 1:ntime
            println(io, "time: ", time[i], "  delta_phi: ", delta_phi[iz0,i],
                    "  fitted_delta_phi: ", fitted_delta_phi[i])
        end
        close(io)
        # also save fit to NetCDF file
        function get_or_create(name, description, dims=())
            if name in fid
                return fid[name]
            else
                return defVar(fid, name, mk_float, dims,
                              attrib=Dict("description"=>description))
            end
        end
        var = get_or_create("growth_rate", "mode growth rate from fit")
        var[:] = phi_fit.growth_rate
        var = get_or_create("frequency","mode frequency from fit")
        var[:] = phi_fit.frequency
        var = get_or_create("delta_phi", "delta phi from simulation", ("nz", "ntime"))
        var[:,:] = delta_phi
        var = get_or_create("phi_amplitude", "amplitude of delta phi from fit over z",
                            ("ntime",))
        var[:,:] = phi_fit.amplitude
        var = get_or_create("phi_offset", "offset of delta phi from fit over z",
                            ("ntime",))
        var[:,:] = phi_fit.offset
        var = get_or_create("fitted_delta_phi","fit to delta phi", ("ntime",))
        var[:] = fitted_delta_phi
        var = get_or_create("amplitude_fit_error",
                            "RMS error on the fit of the ln(amplitude) of phi")
        var[:] = phi_fit.amplitude_fit_error
        var = get_or_create("offset_fit_error",
                            "RMS error on the fit of the offset of phi")
        var[:] = phi_fit.offset_fit_error
        var = get_or_create("cosine_fit_error",
                            "Maximum over time of the RMS error on the fit of a cosine "
                            * "to phi.")
        var[:] = phi_fit.cosine_fit_error
        println("done.")
    else
        frequency = 0.0
        growth_rate = 0.0
        phase = 0.0
        shifted_time = allocate_float(ntime)
        @. shifted_time = time - time[itime_min]
        fitted_delta_phi = zeros(ntime)

    end
    return frequency, growth_rate, shifted_time, fitted_delta_phi
end
function plot_fields(phi, delta_phi, time, itime_min, itime_max, nwrite_movie,
    z, iz0, run_name, fitted_delta_phi, pp)

    println("Plotting fields data...")
    phimin = minimum(phi)
    phimax = maximum(phi)
    if pp.plot_phi0_vs_t
        # plot the time trace of phi(z=z0)
        #plot(time, log.(phi[i,:]), yscale = :log10)
        @views plot(time, phi[iz0,:])
        outfile = string(run_name, "_phi0_vs_t.pdf")
        savefig(outfile)
        # plot the time trace of phi(z=z0)-phi_fldline_avg
        @views plot(time, abs.(delta_phi[iz0,:]), xlabel="t*Lz/vti", ylabel="δϕ", yaxis=:log)
        if pp.calculate_frequencies
            plot!(time, abs.(fitted_delta_phi))
        end
        outfile = string(run_name, "_delta_phi0_vs_t.pdf")
        savefig(outfile)
    end
    if pp.plot_phi_vs_z_t
        # make a heatmap plot of ϕ(z,t)
        heatmap(time, z, phi, xlabel="time", ylabel="z", title="ϕ", c = :deep)
        outfile = string(run_name, "_phi_vs_z_t.pdf")
        savefig(outfile)
    end
    if pp.animate_phi_vs_z
        # make a gif animation of ϕ(z) at different times
        anim = @animate for i ∈ itime_min:nwrite_movie:itime_max
            @views plot(z, phi[:,i], xlabel="z", ylabel="ϕ", ylims = (phimin,phimax))
        end
        outfile = string(run_name, "_phi_vs_z.gif")
        gif(anim, outfile, fps=5)
    end
    # nz = length(z)
    # izmid = cld(nz,2)
    # plot(z[izmid:end], phi[izmid:end,end] .- phi[izmid,end], xlabel="z/Lz - 1/2", ylabel="eϕ/Te", label = "data", linewidth=2)
    # plot!(exp.(-(phi[cld(nz,2),end] .- phi[izmid:end,end])) .* erfi.(sqrt.(abs.(phi[cld(nz,2),end] .- phi[izmid:end,end])))/sqrt(pi)/0.688, phi[izmid:end,end] .- phi[izmid,end], label = "analytical", linewidth=2)
    # outfile = string(run_name, "_harrison_comparison.pdf")
    # savefig(outfile)
    plot(z, phi[:,end], xlabel="z/Lz", ylabel="eϕ/Te", label="", linewidth=2)
    outfile = string(run_name, "_phi_final.pdf")
    savefig(outfile)

    println("done.")
end
function plot_moments(density, delta_density, density_fldline_avg,
    parallel_flow, delta_upar, upar_fldline_avg,
    parallel_pressure, delta_ppar, ppar_fldline_avg,
    parallel_heat_flux, delta_qpar, qpar_fldline_avg,
    pp, run_name, time, itime_min, itime_max, nwrite_movie,
    z, iz0, n_species)
    println("Plotting velocity moments data...")
    # plot the species-summed, field-line averaged vs time
    denstot = copy(density_fldline_avg)
    denstot .= sum(density_fldline_avg,dims=1)
    @. denstot /= denstot[1,1]
    denstot_min = minimum(denstot[1,:]) - 0.1
    denstot_max = maximum(denstot[1,:]) + 0.1
    @views plot(time, denstot[1,:], ylims=(denstot_min,denstot_max), xlabel="time", ylabel="∑ⱼn̅ⱼ(t)/∑ⱼn̅ⱼ(0)", label="", linewidth=2)
    outfile = string(run_name, "_denstot_vs_t.pdf")
    savefig(outfile)
    for is ∈ 1:n_species
        spec_string = string(is)
        dens_min = minimum(density[:,is,:])
        dens_max = maximum(density[:,is,:])
        if pp.plot_dens0_vs_t
            # plot the time trace of n_s(z=z0)
            @views plot(time, density[iz0,is,:])
            outfile = string(run_name, "_dens0_vs_t_spec", spec_string, ".pdf")
            savefig(outfile)
            # plot the time trace of n_s(z=z0)-density_fldline_avg
            @views plot(time, abs.(delta_density[iz0,is,:]), yaxis=:log)
            outfile = string(run_name, "_delta_dens0_vs_t_spec", spec_string, ".pdf")
            savefig(outfile)
            # plot the time trace of density_fldline_avg
            @views plot(time, density_fldline_avg[is,:], xlabel="time", ylabel="<ns/Nₑ>", ylims=(dens_min,dens_max))
            outfile = string(run_name, "_fldline_avg_dens_vs_t_spec", spec_string, ".pdf")
            savefig(outfile)
            # plot the deviation from conservation of density_fldline_avg
            @views plot(time, density_fldline_avg[is,:] .- density_fldline_avg[is,1], xlabel="time", ylabel="<(ns-ns(0))/Nₑ>")
            outfile = string(run_name, "_conservation_dens_spec", spec_string, ".pdf")
            savefig(outfile)
        end
        upar_min = minimum(parallel_flow[:,is,:])
        upar_max = maximum(parallel_flow[:,is,:])
        if pp.plot_upar0_vs_t
            # plot the time trace of n_s(z=z0)
            @views plot(time, parallel_flow[iz0,is,:])
            outfile = string(run_name, "_upar0_vs_t_spec", spec_string, ".pdf")
            savefig(outfile)
            # plot the time trace of n_s(z=z0)-density_fldline_avg
            @views plot(time, abs.(delta_upar[iz0,is,:]), yaxis=:log)
            outfile = string(run_name, "_delta_upar0_vs_t_spec", spec_string, ".pdf")
            savefig(outfile)
            # plot the time trace of ppar_fldline_avg
            @views plot(time, upar_fldline_avg[is,:], xlabel="time", ylabel="<upars/sqrt(2Te/ms)>", ylims=(upar_min,upar_max))
            outfile = string(run_name, "_fldline_avg_upar_vs_t_spec", spec_string, ".pdf")
            savefig(outfile)
        end
        ppar_min = minimum(parallel_pressure[:,is,:])
        ppar_max = maximum(parallel_pressure[:,is,:])
        if pp.plot_ppar0_vs_t
            # plot the time trace of n_s(z=z0)
            @views plot(time, parallel_pressure[iz0,is,:])
            outfile = string(run_name, "_ppar0_vs_t_spec", spec_string, ".pdf")
            savefig(outfile)
            # plot the time trace of n_s(z=z0)-density_fldline_avg
            @views plot(time, abs.(delta_ppar[iz0,is,:]), yaxis=:log)
            outfile = string(run_name, "_delta_ppar0_vs_t_spec", spec_string, ".pdf")
            savefig(outfile)
            # plot the time trace of ppar_fldline_avg
            @views plot(time, ppar_fldline_avg[is,:], xlabel="time", ylabel="<ppars/NₑTₑ>", ylims=(ppar_min,ppar_max))
            outfile = string(run_name, "_fldline_avg_ppar_vs_t_spec", spec_string, ".pdf")
            savefig(outfile)
        end
        qpar_min = minimum(parallel_heat_flux[:,is,:])
        qpar_max = maximum(parallel_heat_flux[:,is,:])
        if pp.plot_qpar0_vs_t
            # plot the time trace of n_s(z=z0)
            @views plot(time, parallel_heat_flux[iz0,is,:])
            outfile = string(run_name, "_qpar0_vs_t_spec", spec_string, ".pdf")
            savefig(outfile)
            # plot the time trace of n_s(z=z0)-density_fldline_avg
            @views plot(time, abs.(delta_qpar[iz0,is,:]), yaxis=:log)
            outfile = string(run_name, "_delta_qpar0_vs_t_spec", spec_string, ".pdf")
            savefig(outfile)
            # plot the time trace of ppar_fldline_avg
            @views plot(time, qpar_fldline_avg[is,:], xlabel="time", ylabel="<qpars/NₑTₑvth>", ylims=(qpar_min,qpar_max))
            outfile = string(run_name, "_fldline_avg_qpar_vs_t_spec", spec_string, ".pdf")
            savefig(outfile)
        end
        if pp.plot_dens_vs_z_t
            # make a heatmap plot of n_s(z,t)
            heatmap(time, z, density[:,is,:], xlabel="time", ylabel="z", title="ns/Nₑ", c = :deep)
            outfile = string(run_name, "_dens_vs_z_t_spec", spec_string, ".pdf")
            savefig(outfile)
        end
        if pp.plot_upar_vs_z_t
            # make a heatmap plot of upar_s(z,t)
            heatmap(time, z, parallel_flow[:,is,:], xlabel="time", ylabel="z", title="upars/vt", c = :deep)
            outfile = string(run_name, "_upar_vs_z_t_spec", spec_string, ".pdf")
            savefig(outfile)
        end
        if pp.plot_ppar_vs_z_t
            # make a heatmap plot of upar_s(z,t)
            heatmap(time, z, parallel_pressure[:,is,:], xlabel="time", ylabel="z", title="ppars/NₑTₑ", c = :deep)
            outfile = string(run_name, "_ppar_vs_z_t_spec", spec_string, ".pdf")
            savefig(outfile)
        end
        if pp.plot_qpar_vs_z_t
            # make a heatmap plot of upar_s(z,t)
            heatmap(time, z, parallel_heat_flux[:,is,:], xlabel="time", ylabel="z", title="qpars/NₑTₑvt", c = :deep)
            outfile = string(run_name, "_qpar_vs_z_t_spec", spec_string, ".pdf")
            savefig(outfile)
        end
        if pp.animate_dens_vs_z
            # make a gif animation of ϕ(z) at different times
            anim = @animate for i ∈ itime_min:nwrite_movie:itime_max
                @views plot(z, density[:,is,i], xlabel="z", ylabel="nᵢ/Nₑ", ylims = (dens_min,dens_max))
            end
            outfile = string(run_name, "_dens_vs_z_spec", spec_string, ".gif")
            gif(anim, outfile, fps=5)
        end
        if pp.animate_upar_vs_z
            # make a gif animation of ϕ(z) at different times
            anim = @animate for i ∈ itime_min:nwrite_movie:itime_max
                @views plot(z, parallel_flow[:,is,i], xlabel="z", ylabel="upars/vt", ylims = (upar_min,upar_max))
            end
            outfile = string(run_name, "_upar_vs_z_spec", spec_string, ".gif")
            gif(anim, outfile, fps=5)
        end
    end
    println("done.")
end

"""
Fit delta_phi to get the frequency and growth rate.

Note, expect the input to be a standing wave (as simulations are initialised with just a
density perturbation), so need to extract both frequency and growth rate from the
time-variation of the amplitude.

The function assumes that if the amplitude does not cross zero, then the mode is
non-oscillatory and so fits just an exponential, not exp*cos. The simulation used as
input should be long enough to contain at least ~1 period of oscillation if the mode is
oscillatory or the fit will not work.

Arguments
---------
z : Array{mk_float, 1}
    1d array of the grid point positions
t : Array{mk_float, 1}
    1d array of the time points
delta_phi : Array{mk_float, 2}
    2d array of the values of delta_phi(z, t)

Returns
-------
phi_fit_result struct whose fields are:
    growth_rate : mk_flaot
        Fitted growth rate of the mode
    amplitude0 : mk_float
        Fitted amplitude at t=0
    frequency : mk_float
        Fitted frequency of the mode
    offset0 : mk_float
        Fitted offset at t=0
    amplitude_fit_error : mk_float
        RMS error in fit to ln(amplitude) - i.e. ln(A)
    offset_fit_error : mk_float
        RMS error in fit to offset - i.e. δ
    cosine_fit_error : mk_float
        Maximum of the RMS errors of the cosine fits at each time point
    amplitude : Array{mk_float, 1}
        Values of amplitude from which growth_rate fit was calculated
    offset : Array{mk_float, 1}
        Values of offset from which frequency fit was calculated
"""
function fit_delta_phi_mode(t, z, delta_phi)
    # First fit a cosine to each time slice
    results = Array{mk_float, 2}(undef, 3, size(delta_phi)[2])
    amplitude_guess = 1.0
    offset_guess = 0.0
    for (i, phi_z) in enumerate(eachcol(delta_phi))
        results[:, i] .= fit_cosine(z, phi_z, amplitude_guess, offset_guess)
        (amplitude_guess, offset_guess) = results[1:2, i]
    end

    amplitude = results[1, :]
    offset = results[2, :]
    cosine_fit_error = results[3, :]

    L = z[end] - z[begin]

    # Choose initial amplitude to be positive, for convenience.
    if amplitude[1] < 0
        # 'Wrong sign' of amplitude is equivalent to a phase shift by π
        amplitude .*= -1.0
        offset .+= L / 2.0
    end

    # model for linear fits
    @. model(t, p) = p[1] * t + p[2]

    # Fit offset vs. time
    # Would give phase velocity for a travelling wave, but we expect either a standing
    # wave or a zero-frequency decaying mode, so expect the time variation of the offset
    # to be ≈0
    offset_fit = curve_fit(model, t, offset, [1.0, 0.0])
    doffsetdt = offset_fit.param[1]
    offset0 = offset_fit.param[2]
    offset_error = sqrt(mean(offset_fit.resid .^ 2))
    offset_tol = 2.e-5
    if abs(doffsetdt) > offset_tol
        println("WARNING: d(offset)/dt=", doffsetdt, " is non-negligible (>", offset_tol,
              ") but fit_delta_phi_mode expected either a standing wave or a ",
              "zero-frequency decaying mode.")
    end

    growth_rate = 0.0
    amplitude0 = 0.0
    frequency = 0.0
    phase = 0.0
    fit_error = 0.0
    if all(amplitude .> 0.0)
        # No zero crossing, so assume the mode is non-oscillatory (i.e. purely
        # growing/decaying).

        # Fit ln(amplitude) vs. time so we don't give extra weight to early time points
        amplitude_fit = curve_fit(model, t, log.(amplitude), [-1.0, 1.0])
        growth_rate = amplitude_fit.param[1]
        amplitude0 = exp(amplitude_fit.param[2])
        fit_error = sqrt(mean(amplitude_fit.resid .^ 2))
        frequency = 0.0
        phase = 0.0
    else
        converged = false
        maxiter = 100
        for iter ∈ 1:maxiter
            @views growth_rate_change, frequency, phase, fit_error =
                fit_phi0_vs_time(exp.(-growth_rate*t) .* amplitude, t)
            growth_rate += growth_rate_change
            println("growth_rate: ", growth_rate, "  growth_rate_change/growth_rate: ", growth_rate_change/growth_rate, "  fit_error: ", fit_error)
            if abs(growth_rate_change/growth_rate) < 1.0e-12 || fit_error < 1.0e-11
                converged = true
                break
            end
        end
        if !converged
            println("WARNING: Iteration to find growth rate failed to converge in ", maxiter, " iterations")
        end
        amplitude0 = amplitude[1] / cos(phase)
    end

    return phi_fit_result(growth_rate, frequency, phase, amplitude0, offset0, fit_error,
                          offset_error, maximum(cosine_fit_error), amplitude, offset)
end
struct phi_fit_result
    growth_rate::mk_float
    frequency::mk_float
    phase::mk_float
    amplitude0::mk_float
    offset0::mk_float
    amplitude_fit_error::mk_float
    offset_fit_error::mk_float
    cosine_fit_error::mk_float
    amplitude::Array{mk_float, 1}
    offset::Array{mk_float, 1}
end

function fit_phi0_vs_time(phi0, tmod)
    # the model we are fitting to the data is given by the function 'model':
    # assume phi(z0,t) = exp(γt)cos(ωt+φ) so that
    # phi(z0,t)/phi(z0,t0) = exp((t-t₀)γ)*cos((t-t₀)*ω + phase)/cos(phase),
    # where tmod = t-t0 and phase = ωt₀-φ
    @. model(t, p) = exp(p[1]*t) * cos(p[2]*t + p[3]) / cos(p[3])
    model_params = allocate_float(3)
    model_params[1] = -0.1
    model_params[2] = 8.6
    model_params[3] = 0.0
    @views fit = curve_fit(model, tmod, phi0/phi0[1], model_params)
    # get the confidence interval at 10% level for each fit parameter
    #se = standard_error(fit)
    #standard_deviation = Array{Float64,1}
    #@. standard_deviation = se * sqrt(size(tmod))

    fitted_function = model(tmod, fit.param)
    fit_error = sqrt(mean((phi0/phi0[1] - fitted_function).^2
                          / max.(phi0/phi0[1], fitted_function).^2))

    return fit.param[1], fit.param[2], fit.param[3], fit_error
end

"""
Fit a cosine to a 1d array

Fit function is A*cos(2*π*n*(z + δ)/L)

The domain z is taken to be periodic, with the first and last points identified, so
L=z[end]-z[begin]

Arguments
---------
z : Array
    1d array with positions of the grid points - should have the same length as data
data : Array
    1d array of the data to be fit
amplitude_guess : Float
    Initial guess for the amplitude (the value from the previous time point might be a
    good choice)
offset_guess : Float
    Initial guess for the offset (the value from the previous time point might be a good
    choice)
n : Int, default 1
    The periodicity used for the fit

Returns
-------
amplitude : Float
    The amplitude A of the cosine fit
offset : Float
    The offset δ of the cosine fit
error : Float
    The RMS of the difference between data and the fit
"""
function fit_cosine(z, data, amplitude_guess, offset_guess, n=1)
    # Length of domain
    L = z[end] - z[begin]

    @. model(z, p) = p[1] * cos(2*π*n*(z + p[2])/L)
    fit = curve_fit(model, z, data, [amplitude_guess, offset_guess])

    # calculate error
    error = sqrt(mean(fit.resid .^ 2))

    return fit.param[1], fit.param[2], error
end

#function advection_test_1d(fstart, fend)
#    rmserr = sqrt(sum((fend .- fstart).^2))/(size(fend,1)*size(fend,2)*size(fend,3))
#    println("advection_test_1d rms error: ", rmserr)
#end

end<|MERGE_RESOLUTION|>--- conflicted
+++ resolved
@@ -147,9 +147,8 @@
             gif(anim, outfile, fps=5)
         end
         if pp.animate_f_vs_z0_vpa
-<<<<<<< HEAD
-            fmin = minimum(ff[iz0,:,is,:])
-            fmax = maximum(ff[iz0,:,is,:])
+            fmin = minimum(ff[:,iz0,is,:])
+            fmax = maximum(ff[:,iz0,is,:])
 
             # if is == 1
             #     tmp = copy(ff)
@@ -176,14 +175,7 @@
             # make a gif animation of f(vpa,z0,t)
             anim = @animate for i ∈ itime_min:nwrite_movie:itime_max
                 #@views plot(vpa, ff[iz0,:,is,i], ylims = (fmin,fmax))
-                @views plot(vpa, ff[iz0,:,is,i])
-=======
-            fmin = minimum(ff[:,iz0,is,:])
-            fmax = maximum(ff[:,iz0,is,:])
-            # make a gif animation of f(vpa,z0,t)
-            anim = @animate for i ∈ itime_min:nwrite_movie:itime_max
-                @views plot(vpa, ff[:,iz0,is,i], ylims = (fmin,fmax))
->>>>>>> daeea849
+                @views plot(vpa, ff[:,iz0,is,i])
             end
             outfile = string(run_name, "_f_vs_vpa", spec_string, ".gif")
             gif(anim, outfile, fps=5)
