--- conflicted
+++ resolved
@@ -84,14 +84,10 @@
     close(fid)
 
 end
-<<<<<<< HEAD
+
+"""
+"""
 function init_postprocessing_options(pp, nvpa, nvperp, nz, nr, ntime)
-=======
-
-"""
-"""
-function init_postprocessing_options(pp, nvpa, nz, nr, ntime)
->>>>>>> 31e95a65
     print("Initializing the post-processing input options...")
     # nwrite_movie is the stride used when making animations
     nwrite_movie = pp.nwrite_movie
