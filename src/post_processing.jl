"""
"""
module post_processing

export analyze_and_plot
export compare_charged_pdf_symbolic_test
export compare_moments_symbolic_test
export compare_neutral_pdf_symbolic_test
export compare_fields_symbolic_test

# packages
using Plots
using IJulia
using LsqFit
using NCDatasets
using Statistics: mean
using SpecialFunctions: erfi
using LaTeXStrings
using Measures
# modules
using ..post_processing_input: pp
using ..quadrature: composite_simpson_weights
using ..array_allocation: allocate_float
using ..file_io: open_ascii_output_file
using ..type_definitions: mk_float, mk_int
<<<<<<< HEAD
using ..load_data: open_readonly_output_file, load_time_data
using ..load_data: load_coordinate_data, load_vspace_coordinate_data, load_fields_data, load_pdf_data
=======
using ..load_data: open_netcdf_file, load_time_data
using ..load_data: load_fields_data, load_pdf_data
>>>>>>> 1cf944dc
using ..load_data: load_charged_particle_moments_data, load_neutral_particle_moments_data
using ..load_data: load_neutral_pdf_data, load_neutral_velocity_coordinate_data
using ..load_data: load_global_zr_coordinate_data, load_block_data, load_rank_data
using ..load_data: load_species_data, load_charged_velocity_coordinate_data
using ..load_data: load_local_zr_coordinate_data 
using ..analysis: analyze_fields_data, analyze_moments_data, analyze_pdf_data
using ..velocity_moments: integrate_over_vspace
using ..manufactured_solns: manufactured_solutions, manufactured_electric_fields
using ..moment_kinetics_input: mk_input, get
using ..input_structs: geometry_input, species_composition
using ..input_structs: electron_physics_type, boltzmann_electron_response, boltzmann_electron_response_with_simple_sheath
using TOML
import Base: get

"""
Calculate a moving average

```
result[i] = mean(v[i-n:i+n])
```
Except near the ends of the array where indices outside the range of v are skipped.
"""
function moving_average(v::AbstractVector, n::mk_int)
    if length(v) < 2*n+1
        error("Cannot take moving average with n=$n on vector of length=$(length(v))")
    end
    result = similar(v)
    for i ∈ 1:n
        result[i] = mean(v[begin:i+n])
    end
    for i ∈ n+1:length(v)-n-1
        result[i] = mean(v[i-n:i+n])
    end
    for i ∈ length(v)-n:length(v)
        result[i] = mean(v[i-n:end])
    end
    return result
end

"""
"""
function read_distributed_zr_data!(var::Array{mk_float,3}, var_name::String,
   run_name::String, file_key::String, nblocks::mk_int, nz_local::mk_int,nr_local::mk_int)
    # dimension of var is [z,r,t]
    
    for iblock in 0:nblocks-1
        fid = open_netcdf_file(run_name,file_key,iblock=iblock,printout=false)
        cdfhandle =  fid[var_name]
        var_local = cdfhandle.var[:,:,:]
        
        z_irank, r_irank = load_rank_data(fid,printout=false)
        #z_irank = mod(iblock,z_nchunks)
        #r_irank = floor(mk_int,iblock/z_nchunks)
        
        # min index set to avoid double assignment of repeated points 
        # 1 if irank = 0, 2 otherwise
        imin_r = min(1,r_irank) + 1
        imin_z = min(1,z_irank) + 1
        for ir_local in imin_r:nr_local
            for iz_local in imin_z:nz_local
                ir_global = iglobal_func(ir_local,r_irank,nr_local)
                iz_global = iglobal_func(iz_local,z_irank,nz_local)
                var[iz_global,ir_global,:] .= var_local[iz_local,ir_local,:]
            end
        end
    end
end

function read_distributed_zr_data!(var::Array{mk_float,4}, var_name::String,
   run_name::String, file_key::String, nblocks::mk_int, nz_local::mk_int,nr_local::mk_int)
    # dimension of var is [z,r,species,t]
    for iblock in 0:nblocks-1
        fid = open_netcdf_file(run_name,file_key,iblock=iblock,printout=false)
        cdfhandle =  fid[var_name]
        var_local = cdfhandle.var[:,:,:,:]
        
        z_irank, r_irank = load_rank_data(fid,printout=false)
        #z_irank = mod(iblock,z_nchunks)
        #r_irank = floor(mk_int,iblock/z_nchunks)
        
        
        # min index set to avoid double assignment of repeated points 
        # 1 if irank = 0, 2 otherwise
        imin_r = min(1,r_irank) + 1
        imin_z = min(1,z_irank) + 1
        for ir_local in imin_r:nr_local
            for iz_local in imin_z:nz_local
                ir_global = iglobal_func(ir_local,r_irank,nr_local)
                iz_global = iglobal_func(iz_local,z_irank,nz_local)
                var[iz_global,ir_global,:,:] .= var_local[iz_local,ir_local,:,:]
            end
        end
    end
end

function iglobal_func(ilocal,irank,nlocal)
    if irank == 0
        iglobal = ilocal
    elseif irank > 0 && ilocal > 1 
        iglobal = ilocal + irank*(nlocal - 1)
    else
        println("ERROR: Invalid call to iglobal_func") 
    end
    return iglobal
end

function construct_global_zr_grids(run_name::String,file_key::String,nz_global::mk_int,nr_global::mk_int,nblocks::mk_int)
    zgrid = allocate_float(nz_global)
    zwgts = allocate_float(nz_global)
    rgrid = allocate_float(nr_global)
    rwgts = allocate_float(nr_global)

    # current routine loops over blocks 
    # whereas the optimal routine would loop over a single z/r group
    for iblock in 0:nblocks-1
        fid = open_netcdf_file(run_name,file_key,iblock=iblock,printout=false)
        nz_local, z_local, z_local_wgts, Lz, nr_local, r_local,
         r_local_wgts, Lr = load_local_zr_coordinate_data(fid,printout=false)
    
        z_irank, r_irank = load_rank_data(fid,printout=false)
        # MRH should wgts at element boundaries be doubled 
        # MRH in the main code duplicated points have half the integration wgt
        if z_irank == 0
            zgrid[1] = z_local[1]
            zwgts[1] = z_local_wgts[1]
        end
        for iz_local in 2:nz_local
            iz_global = iglobal_func(iz_local,z_irank,nz_local)
            zgrid[iz_global] = z_local[iz_local]  
            zwgts[iz_global] = z_local_wgts[iz_local]  
        end

        if r_irank == 0
            rgrid[1] = r_local[1]
            rwgts[1] = r_local_wgts[1]
        end
        for ir_local in 2:nr_local
            ir_global = iglobal_func(ir_local,r_irank,nr_local)
            rgrid[ir_global] = r_local[ir_local]  
            rwgts[ir_global] = r_local_wgts[ir_local]  
        end
    end 
    return zgrid, zwgts, rgrid, rwgts
end 


"""
functions to allocate arrays that are used at run-time to postprocess
data that is stored in the netcdf files 
"""
function allocate_global_zr_fields(nz_global,nr_global,ntime)
    Er = allocate_float(nz_global,nr_global,ntime)
    Ez = allocate_float(nz_global,nr_global,ntime)
    phi = allocate_float(nz_global,nr_global,ntime)
    return phi, Ez, Er 
end

function allocate_global_zr_charged_moments(nz_global,nr_global,n_ion_species,ntime)
    density = allocate_float(nz_global,nr_global,n_ion_species,ntime)
    parallel_flow = allocate_float(nz_global,nr_global,n_ion_species,ntime)
    parallel_pressure = allocate_float(nz_global,nr_global,n_ion_species,ntime)
    parallel_heat_flux = allocate_float(nz_global,nr_global,n_ion_species,ntime)
    thermal_speed = allocate_float(nz_global,nr_global,n_ion_species,ntime)
    return density, parallel_flow, parallel_pressure, parallel_heat_flux, thermal_speed
end

function allocate_global_zr_neutral_moments(nz_global,nr_global,n_neutral_species,ntime)
    neutral_density = allocate_float(nz_global,nr_global,n_neutral_species,ntime)
    neutral_uz = allocate_float(nz_global,nr_global,n_neutral_species,ntime)
    neutral_pz = allocate_float(nz_global,nr_global,n_neutral_species,ntime)
    neutral_qz = allocate_float(nz_global,nr_global,n_neutral_species,ntime)
    neutral_thermal_speed = allocate_float(nz_global,nr_global,n_neutral_species,ntime)
    return neutral_density, neutral_uz, neutral_pz, neutral_qz, neutral_thermal_speed
end
"""
"""
function analyze_and_plot_data(path)
    # Create run_name from the path to the run directory
    path = realpath(path)
    run_name = joinpath(path, basename(path))
    input_filename = path * ".toml"
    scan_input = TOML.parsefile(input_filename)
    # get run-time input/composition/geometry/collisions/species info for convenience
    # run_name_internal, output_dir, evolve_moments,
    #    t_input, z_input, r_input,
    #    vpa_input, vperp_input, gyrophase_input,
    #    vz_input, vr_input, vzeta_input,
    #    composition, species, collisions, geometry, drive_input = mk_input(scan_input)

    # open the netcdf file and give it the handle 'fid'
<<<<<<< HEAD
    fid = open_readonly_output_file(run_name,"moments")
    fid_pdfs = open_readonly_output_file(run_name,"dfns")
    # note that ntime may differ in these output files
    
    # load space-time coordinate data from `moments' cdf
    nz, z, z_wgts, Lz, nr, r, r_wgts, Lr, n_ion_species, n_neutral_species =
        load_coordinate_data(fid)
    nvpa, vpa, vpa_wgts, nvperp, vperp, vperp_wgts = load_vspace_coordinate_data(fid_pdfs)
=======
    fid = open_netcdf_file(run_name,"moments")
    # load block data on iblock=0
    nblocks, iblock = load_block_data(fid)
         
    # load global sizes of grids that are distributed in memory
    nz_global, nr_global = load_global_zr_coordinate_data(fid)
    # load local sizes of grids stored on each netCDF file 
    # z z_wgts r r_wgts may take different values on different blocks
    # we need to construct the global grid below
    nz, z_local, z_local_wgts, Lz, nr, r_local, r_local_wgts, Lr = load_local_zr_coordinate_data(fid)
    # load time data 
>>>>>>> 1cf944dc
    ntime, time = load_time_data(fid)
    # load species data 
    n_ion_species, n_neutral_species = load_species_data(fid)
    # load local velocity coordinate data from `moments' cdf
    # these values are currently the same for all blocks 
    nvpa, vpa, vpa_wgts, nvperp, vperp, vperp_wgts = load_charged_velocity_coordinate_data(fid)
    if n_neutral_species > 0
        nvz, vz, vz_wgts, nvr, vr, vr_wgts, nvzeta, vzeta, vzeta_wgts = load_neutral_velocity_coordinate_data(fid)
    else # define nvz nvr nvzeta to avoid errors below
		nvz = 1
		nvr = 1
		nvzeta = 1
	end
    close(fid)
    
    
    # allocate arrays to contain the global fields as a function of (z,r,t)
    phi, Ez, Er = allocate_global_zr_fields(nz_global,nr_global,ntime)
    density, parallel_flow, parallel_pressure, parallel_heat_flux,
        thermal_speed = allocate_global_zr_charged_moments(nz_global,nr_global,n_ion_species,ntime)
    if n_neutral_species > 0
        neutral_density, neutral_uz, neutral_pz, 
         neutral_qz, neutral_thermal_speed = allocate_global_zr_neutral_moments(nz_global,nr_global,n_neutral_species,ntime)
    end 
    # read in the data from different block netcdf files
    # grids 
    z, z_wgts, r, r_wgts = construct_global_zr_grids(run_name,
       "moments",nz_global,nr_global,nblocks)
    #println("z: ",z)
    #println("r: ",r)
    
    # fields 
    read_distributed_zr_data!(phi,"phi",run_name,"moments",nblocks,nz,nr) 
    read_distributed_zr_data!(Ez,"Ez",run_name,"moments",nblocks,nz,nr) 
    read_distributed_zr_data!(Er,"Er",run_name,"moments",nblocks,nz,nr) 
    # charged particle moments
    read_distributed_zr_data!(density,"density",run_name,"moments",nblocks,nz,nr) 
    read_distributed_zr_data!(parallel_flow,"parallel_flow",run_name,"moments",nblocks,nz,nr) 
    read_distributed_zr_data!(parallel_pressure,"parallel_pressure",run_name,"moments",nblocks,nz,nr) 
    read_distributed_zr_data!(parallel_heat_flux,"parallel_heat_flux",run_name,"moments",nblocks,nz,nr) 
    read_distributed_zr_data!(thermal_speed,"thermal_speed",run_name,"moments",nblocks,nz,nr) 
    # neutral particle moments 
    if n_neutral_species > 0
        read_distributed_zr_data!(neutral_density,"density_neutral",run_name,"moments",nblocks,nz,nr) 
        read_distributed_zr_data!(neutral_uz,"uz_neutral",run_name,"moments",nblocks,nz,nr) 
        read_distributed_zr_data!(neutral_pz,"pz_neutral",run_name,"moments",nblocks,nz,nr) 
        read_distributed_zr_data!(neutral_qz,"qz_neutral",run_name,"moments",nblocks,nz,nr) 
        read_distributed_zr_data!(neutral_thermal_speed,"thermal_speed_neutral",run_name,"moments",nblocks,nz,nr) 
    end 
    # load time data from `dfns' cdf
    fid_pdfs = open_netcdf_file(run_name,"dfns")
    # note that ntime may differ in these output files
     
    ntime_pdfs, time_pdfs = load_time_data(fid_pdfs)
    
	
	# initialise the post-processing input options
    nwrite_movie, itime_min, itime_max, ivpa0, ivperp0, iz0, ir0,
        ivz0, ivr0, ivzeta0 = init_postprocessing_options(pp, nvpa, nvperp, nz, nr, nvz, nvr, nvzeta, ntime)
    # load full (z,r,t) fields data
    #phi, Er, Ez = load_fields_data(fid)
    # load full (z,r,species,t) charged particle velocity moments data
    #density, parallel_flow, parallel_pressure, parallel_heat_flux,
    #    thermal_speed, evolve_ppar = load_charged_particle_moments_data(fid)
    
    # load full (vpa,vperp,z,r,species,t) charged particle distribution function (pdf) data
    ff = load_pdf_data(fid_pdfs)
    # load neutral particle data
    #if n_neutral_species > 0
    #    neutral_density, neutral_uz, neutral_pz, neutral_qz, neutral_thermal_speed = load_neutral_particle_moments_data(fid)
    #    neutral_ff = load_neutral_pdf_data(fid_pdfs)
    #end

    #evaluate 1D-1V diagnostics at fixed ir0
    diagnostics_1d = false
    if diagnostics_1d
        plot_1D_1V_diagnostics(run_name, fid, nwrite_movie, itime_min, itime_max, ivpa0, iz0, ir0, r,
            phi[:,ir0,:],
            density[:,ir0,:,:],
            parallel_flow[:,ir0,:,:],
            parallel_pressure[:,ir0,:,:],
            parallel_heat_flux[:,ir0,:,:],
            thermal_speed[:,ir0,:,:],
            ff[:,ivperp0,:,ir0,:,:],
            n_ion_species, evolve_ppar, nvpa, vpa, vpa_wgts,
            nz, z, z_wgts, Lz, ntime, time)
    end
    close(fid_pdfs)

    diagnostics_2d = false
    if diagnostics_2d
        # analyze the fields data
        phi_fldline_avg, delta_phi = analyze_fields_data(phi[iz0,:,:], ntime, nr, r_wgts, Lr)
        plot_fields_rt(phi[iz0,:,:], delta_phi, time, itime_min, itime_max, nwrite_movie,
        r, ir0, run_name, delta_phi, pp)
    end
    # make plots and animations of the phi, Ez and Er 
    plot_charged_moments_2D(density, parallel_flow, parallel_pressure, time, z, r, iz0, ir0, n_ion_species,
     itime_min, itime_max, nwrite_movie, run_name, pp)
    # make plots and animations of the phi, Ez and Er 
    plot_fields_2D(phi, Ez, Er, time, z, r, iz0, ir0,
     itime_min, itime_max, nwrite_movie, run_name, pp, "")
    # make plots and animations of the ion pdf
    # only if ntime == ntime_pdfs
    if ntime == ntime_pdfs && false 
        spec_type = "ion"
        plot_charged_pdf(ff, vpa, vperp, z, r, ivpa0, ivperp0, iz0, ir0,
            spec_type, n_ion_species,
            itime_min, itime_max, nwrite_movie, run_name, pp)
        # make plots and animations of the neutral pdf
        if n_neutral_species > 0
            spec_type = "neutral"
            plot_neutral_pdf(neutral_ff, vz, vr, vzeta, z, r,
                ivz0, ivr0, ivzeta0, iz0, ir0,
                spec_type, n_neutral_species,
                itime_min, itime_max, nwrite_movie, run_name, pp)
        end 
    end
    
    # MRH need to get some run-time data here without copy-paste from mk_input
    
    manufactured_solns_test = use_manufactured_solns_for_advance = get(scan_input, "use_manufactured_solns_for_advance", false)
    # Plots compare density and density_symbolic at last timestep
    #if(manufactured_solns_test && nr > 1)
    if(manufactured_solns_test)
        r_bc = get(scan_input, "r_bc", "periodic")
        z_bc = get(scan_input, "z_bc", "periodic")
        # avoid passing Lr = 0 into manufactured_solns functions
        if nr > 1
            Lr_in = Lr
        else
            Lr_in = 1.0
        end
        
        
        # set geometry_input
        # MRH need to get this in way that does not duplicate code 
        # MRH from moment_kinetics_input.jl
        Bzed = get(scan_input, "Bzed", 1.0)
        Bmag = get(scan_input, "Bmag", 1.0)
        bzed = Bzed/Bmag
        bzeta = sqrt(1.0 - bzed^2.0)
        Bzeta = Bmag*bzeta
        rhostar = get(scan_input, "rhostar", 0.0)
        geometry = geometry_input(Bzed,Bmag,bzed,bzeta,Bzeta,rhostar)

        # set composition input  
        # MRH need to get this in way that does not duplicate code 
        # MRH from moment_kinetics_input.jl
        electron_physics = get(scan_input, "electron_physics", boltzmann_electron_response)
    
        if electron_physics ∈ (boltzmann_electron_response, boltzmann_electron_response_with_simple_sheath)
            n_species = n_ion_species + n_neutral_species
        else
            n_species = n_ion_speces + n_neutral_species + 1
        end
        T_e = get(scan_input, "T_e", 1.0)
        # set wall temperature T_wall = Tw/Te
        T_wall = get(scan_input, "T_wall", 1.0)
        # set initial neutral temperature Tn/Tₑ = 1
        # set initial nᵢ/Nₑ = 1.0
        # set phi_wall at z = 0
        phi_wall = get(scan_input, "phi_wall", 0.0)
        # if false use true Knudsen cosine for neutral wall bc
        use_test_neutral_wall_pdf = get(scan_input, "use_test_neutral_wall_pdf", false)
        # ratio of the neutral particle mass to the ion particle mass
        mn_over_mi = 1.0
        # ratio of the electron particle mass to the ion particle mass
        me_over_mi = 1.0/1836.0
        composition = species_composition(n_species, n_ion_species, n_neutral_species,
            electron_physics, use_test_neutral_wall_pdf, 1:n_ion_species, n_ion_species+1:n_species, T_e, T_wall,
            phi_wall, mn_over_mi, me_over_mi, allocate_float(n_species))
        

        manufactured_solns_list = manufactured_solutions(Lr_in,Lz,r_bc,z_bc,geometry,composition,nr)
        dfni_func = manufactured_solns_list.dfni_func
        densi_func = manufactured_solns_list.densi_func
        dfnn_func = manufactured_solns_list.dfnn_func
        densn_func = manufactured_solns_list.densn_func
        manufactured_E_fields = manufactured_electric_fields(Lr_in,Lz,r_bc,z_bc,composition,nr)
        Er_func = manufactured_E_fields.Er_func
        Ez_func = manufactured_E_fields.Ez_func
        phi_func = manufactured_E_fields.phi_func

        # phi, Er, Ez test
        phi_sym = copy(phi[:,:,:])
        Er_sym = copy(phi[:,:,:])
        Ez_sym = copy(phi[:,:,:])
        for it in 1:ntime
            for ir in 1:nr_global
                for iz in 1:nz_global
                    phi_sym[iz,ir,it] = phi_func(z[iz],r[ir],time[it])
                    Ez_sym[iz,ir,it] = Ez_func(z[iz],r[ir],time[it])
                    Er_sym[iz,ir,it] = Er_func(z[iz],r[ir],time[it])
                end
            end
        end
        # make plots and animations of the phi, Ez and Er 
        #plot_fields_2D(phi_sym, Ez_sym, Er_sym, time, z, r, iz0, ir0,
        #    itime_min, itime_max, nwrite_movie, run_name, pp, "_sym")
    
        compare_fields_symbolic_test(run_name,phi,phi_sym,z,r,time,nz_global,nr_global,ntime,
         L"\widetilde{\phi}",L"\widetilde{\phi}^{sym}",L"\sqrt{\sum || \widetilde{\phi} - \widetilde{\phi}^{sym} ||^2 / N} ","phi")
        compare_fields_symbolic_test(run_name,Er,Er_sym,z,r,time,nz_global,nr_global,ntime,
         L"\widetilde{E_r}",L"\widetilde{E_r}^{sym}",L"\sqrt{\sum || \widetilde{E_r} - \widetilde{E_r}^{sym} ||^2 /N} ","Er")
        compare_fields_symbolic_test(run_name,Ez,Ez_sym,z,r,time,nz_global,nr_global,ntime,
         L"\widetilde{E_z}",L"\widetilde{E_z}^{sym}",L"\sqrt{\sum || \widetilde{E_z} - \widetilde{E_z}^{sym} ||^2 /N} ","Ez")

        # ion test
        density_sym = copy(density[:,:,:,:])
        is = 1
        for it in 1:ntime
            for ir in 1:nr_global
                for iz in 1:nz_global
                    density_sym[iz,ir,is,it] = densi_func(z[iz],r[ir],time[it])
                end
            end
        end
        compare_moments_symbolic_test(run_name,density,density_sym,"ion",z,r,time,nz_global,nr_global,ntime,
         L"\widetilde{n}_i",L"\widetilde{n}_i^{sym}",L"\sqrt{\sum || \widetilde{n}_i - \widetilde{n}_i^{sym} ||^2 / N }","dens")
        
        if false 
            ff_sym = copy(ff)
            is = 1
            for it in 1:ntime_pdfs
                for ir in 1:nr
                    for iz in 1:nz
                        for ivperp in 1:nvperp
                            for ivpa in 1:nvpa
                                ff_sym[ivpa,ivperp,iz,ir,is,it] = dfni_func(vpa[ivpa],vperp[ivperp],z[iz],r[ir],time_pdfs[it])
                            end
                        end
                    end
                end
            end
            compare_charged_pdf_symbolic_test(run_name,ff,ff_sym,"ion",vpa,vperp,z,r,time_pdfs,nvpa,nvperp,nz,nr,ntime_pdfs,
             L"\widetilde{f}_i",L"\widetilde{f}^{sym}_i",L"\sqrt{ \sum || \widetilde{f}_i - \widetilde{f}_i^{sym} ||^2 / N}","pdf")
        end
        if n_neutral_species > 0
            # neutral test
            neutral_density_sym = copy(density[:,:,:,:])
            is = 1
            for it in 1:ntime
                for ir in 1:nr_global
                    for iz in 1:nz_global
                        neutral_density_sym[iz,ir,is,it] = densn_func(z[iz],r[ir],time[it])
                    end
                end
            end
            compare_moments_symbolic_test(run_name,neutral_density,neutral_density_sym,"neutral",z,r,time,nz_global,nr_global,ntime,
             L"\widetilde{n}_n",L"\widetilde{n}_n^{sym}",L"\sqrt{ \sum || \widetilde{n}_n - \widetilde{n}_n^{sym} ||^2 /N}","dens")
            
            if false 
                neutral_ff_sym = copy(neutral_ff)
                is = 1
                for it in 1:ntime_pdfs
                    for ir in 1:nr
                        for iz in 1:nz
                            for ivzeta in 1:nvzeta
                                for ivr in 1:nvr
                                    for ivz in 1:nvz
                                        neutral_ff_sym[ivz,ivr,ivzeta,iz,ir,is,it] = dfnn_func(vz[ivz],vr[ivr],vzeta[ivzeta],z[iz],r[ir],time_pdfs[it])
                                    end
                                end
                            end
                        end
                    end
                end
                compare_neutral_pdf_symbolic_test(run_name,neutral_ff,neutral_ff_sym,"neutral",vz,vr,vzeta,z,r,time_pdfs,nvz,nvr,nvzeta,nz,nr,ntime_pdfs,
                 L"\widetilde{f}_n",L"\widetilde{f}^{sym}_n",L"\sqrt{\sum || \widetilde{f}_n - \widetilde{f}_n^{sym} ||^2 /N}","pdf")
            end
        end
    end


end

"""
"""

function compare_fields_symbolic_test(run_name,field,field_sym,z,r,time,nz,nr,ntime,field_label,field_sym_label,norm_label,file_string)
	
	# plot last timestep field vs z at r0 
	if nr > 1 
		ir0 = div(nr,2)
	else
		ir0 = 1
	end
	fieldmin = minimum(field[:,ir0,end])
    fieldmax = maximum(field[:,ir0,end])
	@views plot(z, [field[:,ir0,end], field_sym[:,ir0,end] ], xlabel=L"z/L_z", ylabel=field_label, label=["num" "sym"], ylims = (fieldmin,fieldmax))
    outfile = string(run_name, "_"*file_string*"(r0,z)_vs_z.pdf")
    savefig(outfile)    
    
	if nr > 1
		# plot last timestep field vs r at z_wall 
		fieldmin = minimum(field[end,:,end])
		fieldmax = maximum(field[end,:,end])
		@views plot(r, [field[end,:,end], field_sym[end,:,end]], xlabel=L"r/L_r", ylabel=field_label, label=["num" "sym"], ylims = (fieldmin,fieldmax))
		outfile = string(run_name, "_"*file_string*"(r,z_wall)_vs_r.pdf")
		savefig(outfile)

        it = ntime
        fontsize = 20
        ticksfontsize = 10
        heatmap(r, z, field[:,:,it], xlabel=L"r / L_r", ylabel=L"z / L_z", title=field_label, c = :deep,
         #xtickfontsize = ticksfontsize, xguidefontsize = fontsize, ytickfontsize = ticksfontsize, yguidefontsize = fontsize, titlefontsize = fontsize)
         windowsize = (360,240), margin = 15pt)
        outfile = string(run_name, "_"*file_string*"_vs_r_z.pdf")
        savefig(outfile)

        heatmap(r, z, field_sym[:,:,it], xlabel=L"r / L_r", ylabel=L"z / L_z", title=field_sym_label, c = :deep,
        #xtickfontsize = ticksfontsize, xguidefontsize = fontsize, ytickfontsize = ticksfontsize, yguidefontsize = fontsize, titlefontsize = fontsize)
        windowsize = (360,240), margin = 15pt)
        outfile = string(run_name, "_"*file_string*"_sym_vs_r_z.pdf")
        savefig(outfile)
    end	
    
    field_norm = zeros(mk_float,ntime)
    for it in 1:ntime
        dummy = 0.0
        dummy_N = 0.0
        for ir in 1:nr
            for iz in 1:nz
                dummy += (field[iz,ir,it] - field_sym[iz,ir,it])^2
                dummy_N +=  (field_sym[iz,ir,it])^2
            end
        end
        #field_norm[it] = dummy/dummy_N
        field_norm[it] = sqrt(dummy/(nr*nz))
    end
    println("test: ",file_string,": ",field_norm)
    @views plot(time, field_norm[:], xlabel=L"t L_z/v_{ti}", ylabel=norm_label) #, yaxis=:log)
    outfile = string(run_name, "_"*file_string*"_norm_vs_t.pdf")
    savefig(outfile)

    return field_norm

end

function compare_moments_symbolic_test(run_name,moment,moment_sym,spec_string,z,r,time,nz,nr,ntime,moment_label,moment_sym_label,norm_label,file_string)
    
    is = 1
    # plot last timestep moment vs z at r0 
	if nr > 1 
		ir0 = div(nr,2)
	else
		ir0 = 1
	end
	momentmin = minimum(moment[:,ir0,is,end])
    momentmax = maximum(moment[:,ir0,is,end])
	@views plot(z, [moment[:,ir0,is,end], moment_sym[:,ir0,is,end] ], xlabel=L"z/L_z", ylabel=moment_label, label=["num" "sym"], ylims = (momentmin,momentmax))
    outfile = string(run_name, "_"*file_string*"(r0,z)_vs_z_", spec_string, ".pdf")
    savefig(outfile)
    
    
    if nr > 1
        it = ntime
        fontsize = 20
        heatmap(r, z, moment[:,:,is,it], xlabel=L"r / L_r", ylabel=L"z / L_z", title=moment_label, c = :deep,
        #xtickfontsize = fontsize, xguidefontsize = fontsize, ytickfontsize = fontsize, yguidefontsize = fontsize, titlefontsize = fontsize
        windowsize = (360,240), margin = 15pt)
        outfile = string(run_name, "_"*file_string*"_vs_r_z_", spec_string, ".pdf")
        savefig(outfile)

        heatmap(r, z, moment_sym[:,:,is,it], xlabel=L"r / L_r", ylabel=L"z / L_z", title=moment_sym_label, c = :deep,
        #xtickfontsize = fontsize, xguidefontsize = fontsize, ytickfontsize = fontsize, yguidefontsize = fontsize, titlefontsize = fontsize
        windowsize = (360,240), margin = 15pt)
        outfile = string(run_name, "_"*file_string*"_sym_vs_r_z_", spec_string, ".pdf")
        savefig(outfile)
    end 
    
    moment_norm = zeros(mk_float,ntime)
    for it in 1:ntime
        dummy = 0.0
        dummy_N = 0.0
        for ir in 1:nr
            for iz in 1:nz
                dummy += (moment[iz,ir,is,it] - moment_sym[iz,ir,is,it])^2
                dummy_N +=  (moment_sym[iz,ir,is,it])^2
            end
        end
        #moment_norm[it] = dummy/dummy_N
        moment_norm[it] = sqrt(dummy/(nr*nz))
    end
    println("test: ",file_string,": ",spec_string," ",moment_norm)
    @views plot(time, moment_norm[:], xlabel=L"t L_z/v_{ti}", ylabel=norm_label) #, yaxis=:log)
    outfile = string(run_name, "_"*file_string*"_norm_vs_t_", spec_string, ".pdf")
    savefig(outfile)

    return moment_norm

end

function compare_charged_pdf_symbolic_test(run_name,pdf,pdf_sym,spec_string,
 vpa,vperp,z,r,time,nvpa,nvperp,nz,nr,ntime,pdf_label,pdf_sym_label,norm_label,file_string)
    is = 1
    it = ntime

    # Heatmaps for future use
    #heatmap(r, z, pdf[:,:,is,it], xlabel=L"r", ylabel=L"z", title=pdf_label, c = :deep)
    #outfile = string(run_name, "_"*file_string*"_vs_r_z_", spec_string, ".pdf")
    #savefig(outfile)
    #heatmap(r, z, pdf_sym[:,:,is,it], xlabel=L"r", ylabel=L"z", title=pdf_sym_label, c = :deep)
    #outfile = string(run_name, "_"*file_string*"_sym_vs_r_z_", spec_string, ".pdf")
    #savefig(outfile)

    pdf_norm = zeros(mk_float,ntime)
    for it in 1:ntime
        dummy = 0.0
        dummy_N = 0.0
        for ir in 1:nr
            for iz in 1:nz
                for ivperp in 1:nvperp
                    for ivpa in 1:nvpa
                        dummy += (pdf[ivpa,ivperp,iz,ir,is,it] - pdf_sym[ivpa,ivperp,iz,ir,is,it])^2
                        dummy_N += (pdf_sym[ivpa,ivperp,iz,ir,is,it])^2
                    end
                end
            end
        end
        #pdf_norm[it] = dummy/dummy_N
        pdf_norm[it] = sqrt(dummy/(nr*nz*nvpa*nvperp))
    end
    println("test: ",file_string,": ",spec_string," ",pdf_norm)
    @views plot(time, pdf_norm[:], xlabel=L"t L_z/v_{ti}", ylabel=norm_label) #, yaxis=:log)
    outfile = string(run_name, "_"*file_string*"_norm_vs_t_", spec_string, ".pdf")
    savefig(outfile)

    return pdf_norm
end

function compare_neutral_pdf_symbolic_test(run_name,pdf,pdf_sym,spec_string,
 vz,vr,vzeta,z,r,time,nvz,nvr,nvzeta,nz,nr,ntime,pdf_label,pdf_sym_label,norm_label,file_string)
    is = 1
    it = ntime

    # Heatmaps for future use
    #heatmap(r, z, pdf[:,:,is,it], xlabel=L"r", ylabel=L"z", title=pdf_label, c = :deep)
    #outfile = string(run_name, "_"*file_string*"_vs_r_z_", spec_string, ".pdf")
    #savefig(outfile)
    #heatmap(r, z, pdf_sym[:,:,is,it], xlabel=L"r", ylabel=L"z", title=pdf_sym_label, c = :deep)
    #outfile = string(run_name, "_"*file_string*"_sym_vs_r_z_", spec_string, ".pdf")
    #savefig(outfile)

    pdf_norm = zeros(mk_float,ntime)
    for it in 1:ntime
        dummy = 0.0
        dummy_N = 0.0
        for ir in 1:nr
            for iz in 1:nz
                for ivzeta in 1:nvzeta
                    for ivr in 1:nvr
                        for ivz in 1:nvz
                            dummy += (pdf[ivz,ivr,ivzeta,iz,ir,is,it] - pdf_sym[ivz,ivr,ivzeta,iz,ir,is,it])^2
                            dummy_N += (pdf_sym[ivz,ivr,ivzeta,iz,ir,is,it])^2
                        end
                    end
                end
            end
        end
        #pdf_norm[it] = dummy/dummy_N
        pdf_norm[it] = sqrt(dummy/(nr*nz*nvz*nvr*nvzeta))
    end
    println("test: ",file_string,": ",spec_string," ",pdf_norm)
    @views plot(time, pdf_norm[:], xlabel=L"t L_z/v_{ti}", ylabel=norm_label) #, yaxis=:log)
    outfile = string(run_name, "_"*file_string*"_norm_vs_t_", spec_string, ".pdf")
    savefig(outfile)

    return pdf_norm
end

function init_postprocessing_options(pp, nvpa, nvperp, nz, nr, nvz, nvr, nvzeta, ntime)
    print("Initializing the post-processing input options...")
    # nwrite_movie is the stride used when making animations
    nwrite_movie = pp.nwrite_movie
    # itime_min is the minimum time index at which to start animations
    if pp.itime_min > 0 && pp.itime_min <= ntime
        itime_min = pp.itime_min
    else
        itime_min = 1
    end
    # itime_max is the final time index at which to end animations
    # if itime_max < 0, the value used will be the total number of time slices
    if pp.itime_max > 0 && pp.itime_max <= ntime
        itime_max = pp.itime_max
    else
        itime_max = ntime
    end
    # ir0 is the ir index used when plotting data at a single r location
    # by default, it will be set to cld(nr,3) unless a non-negative value provided
    if pp.ir0 > 0
        ir0 = pp.ir0
    else
        ir0 = cld(nr,3)
    end
    # iz0 is the iz index used when plotting data at a single z location
    # by default, it will be set to cld(nz,3) unless a non-negative value provided
    if pp.iz0 > 0
        iz0 = pp.iz0
    else
        iz0 = cld(nz,3)
    end
    # ivperp0 is the iz index used when plotting data at a single vperp location
    # by default, it will be set to cld(nvperp,3) unless a non-negative value provided
    if pp.ivperp0 > 0
        ivperp0 = pp.ivperp0
    else
        ivperp0 = cld(nvperp,3)
    end
    # ivpa0 is the iz index used when plotting data at a single vpa location
    # by default, it will be set to cld(nvpa,3) unless a non-negative value provided
    if pp.ivpa0 > 0
        ivpa0 = pp.ivpa0
    else
        ivpa0 = cld(nvpa,3)
    end
    # ivz0 is the ivr index used when plotting data at a single vz location
    # by default, it will be set to cld(nvz,3) unless a non-negative value provided
    if pp.ivz0 > 0
        ivz0 = pp.ivz0
    else
        ivz0 = cld(nvz,3)
    end
    # ivr0 is the ivr index used when plotting data at a single vr location
    # by default, it will be set to cld(nvr,3) unless a non-negative value provided
    if pp.ivr0 > 0
        ivr0 = pp.ivr0
    else
        ivr0 = cld(nvr,3)
    end
    # ivzeta0 is the ivzeta index used when plotting data at a single vzeta location
    # by default, it will be set to cld(nvr,3) unless a non-negative value provided
    if pp.ivzeta0 > 0
        ivzeta0 = pp.ivzeta0
    else
        ivzeta0 = cld(nvzeta,3)
    end
    println("done.")
    return nwrite_movie, itime_min, itime_max, ivpa0, ivperp0, iz0, ir0, ivz0, ivr0, ivzeta0
end

"""
"""
function plot_1D_1V_diagnostics(run_name, fid, nwrite_movie, itime_min, itime_max, ivpa0, iz0, ir0, r,
 phi, density, parallel_flow, parallel_pressure, parallel_heat_flux,
     thermal_speed, ff, n_species, evolve_ppar, nvpa, vpa, vpa_wgts,
                                nz, z, z_wgts, Lz, ntime, time)
    # analyze the fields data
    phi_fldline_avg, delta_phi = analyze_fields_data(phi, ntime, nz, z_wgts, Lz)
    # use a fit to calculate and write to file the damping rate and growth rate of the
    # perturbed electrostatic potential
    frequency, growth_rate, shifted_time, fitted_delta_phi =
        calculate_and_write_frequencies(fid, run_name, ntime, time, z, itime_min,
                                        itime_max, iz0, delta_phi, pp)
    # create the requested plots of the fields
    plot_fields(phi, delta_phi, time, itime_min, itime_max, nwrite_movie,
                z, iz0, run_name, fitted_delta_phi, pp)
    # load velocity moments data
    # analyze the velocity moments data
    density_fldline_avg, upar_fldline_avg, ppar_fldline_avg, qpar_fldline_avg,
        delta_density, delta_upar, delta_ppar, delta_qpar =
        analyze_moments_data(density, parallel_flow, parallel_pressure, parallel_heat_flux,
                             ntime, n_species, nz, z_wgts, Lz)
    # create the requested plots of the moments
    plot_moments(density, delta_density, density_fldline_avg,
        parallel_flow, delta_upar, upar_fldline_avg,
        parallel_pressure, delta_ppar, ppar_fldline_avg,
        parallel_heat_flux, delta_qpar, qpar_fldline_avg,
        pp, run_name, time, itime_min, itime_max,
        nwrite_movie, z, iz0, n_species)
    # load particle distribution function (pdf) data
    # analyze the pdf data
    f_fldline_avg, delta_f, dens_moment, upar_moment, ppar_moment =
        analyze_pdf_data(ff, vpa, nvpa, nz, n_species, ntime, vpa_wgts, z_wgts,
                         Lz, thermal_speed, evolve_ppar)

    println("Plotting distribution function data...")
    cmlog(cmlin::ColorGradient) = RGB[cmlin[x] for x=LinRange(0,1,30)]
    logdeep = cgrad(:deep, scale=:log) |> cmlog
    for is ∈ 1:n_species
        if n_species > 1
            spec_string = string("_spec", string(is))
        else
            spec_string = ""
        end
        # plot difference between evolved density and ∫dvpa f; only possibly different if density removed from
        # normalised distribution function at run-time
        @views plot(time, density[iz0,is,:] .- dens_moment[iz0,is,:])
        outfile = string(run_name, "_intf0_vs_t", spec_string, ".pdf")
        savefig(outfile)
        # if evolve_upar = true, plot ∫dwpa wpa * f, which should equal zero
        # otherwise, this plots ∫dvpa vpa * f, which is dens*upar
        intwf0_max = maximum(abs.(upar_moment[iz0,is,:]))
        if intwf0_max < 1.0e-15
            @views plot(time, upar_moment[iz0,is,:], ylims = (-1.0e-15, 1.0e-15))
        else
            @views plot(time, upar_moment[iz0,is,:])
        end
        outfile = string(run_name, "_intwf0_vs_t", spec_string, ".pdf")
        savefig(outfile)
        # plot difference between evolved parallel pressure and ∫dvpa vpa^2 f;
        # only possibly different if density and thermal speed removed from
        # normalised distribution function at run-time
        @views plot(time, parallel_pressure[iz0,is,:] .- ppar_moment[iz0,is,:])
        outfile = string(run_name, "_intw2f0_vs_t", spec_string, ".pdf")
        savefig(outfile)
        #fmin = minimum(ff[:,:,is,:])
        #fmax = maximum(ff[:,:,is,:])
        if pp.animate_f_vs_vpa_z
            # make a gif animation of ln f(vpa,z,t)
            anim = @animate for i ∈ itime_min:nwrite_movie:itime_max
                #heatmap(z, vpa, log.(abs.(ff[:,:,i])), xlabel="z", ylabel="vpa", clims = (fmin,fmax), c = :deep)
                @views heatmap(z, vpa, log.(abs.(ff[:,:,is,i])), xlabel="z", ylabel="vpa", fillcolor = logdeep)
            end
            outfile = string(run_name, "_logf_vs_vpa_z", spec_string, ".gif")
            gif(anim, outfile, fps=5)
            # make a gif animation of f(vpa,z,t)
            anim = @animate for i ∈ itime_min:nwrite_movie:itime_max
                #heatmap(z, vpa, log.(abs.(ff[:,:,i])), xlabel="z", ylabel="vpa", clims = (fmin,fmax), c = :deep)
                @views heatmap(z, vpa, ff[:,:,is,i], xlabel="z", ylabel="vpa", c = :deep, interpolation = :cubic)
            end
            outfile = string(run_name, "_f_vs_vpa_z", spec_string, ".gif")
            gif(anim, outfile, fps=5)
            # make pdf of f(vpa,z,t_final) for each species
            str = string("spec ", string(is), " pdf")
            @views heatmap(z, vpa, ff[:,:,is,end], xlabel="z", ylabel="vpa", c = :deep, interpolation = :cubic, title=str)
            outfile = string(run_name, "_f_vs_z_vpa_final", spec_string, ".pdf")
            savefig(outfile)
        end
        if pp.animate_deltaf_vs_vpa_z
            # make a gif animation of δf(vpa,z,t)
            anim = @animate for i ∈ itime_min:nwrite_movie:itime_max
                @views heatmap(z, vpa, delta_f[:,:,is,i], xlabel="z", ylabel="vpa", c = :deep, interpolation = :cubic)
            end
            outfile = string(run_name, "_deltaf_vs_vpa_z", spec_string, ".gif")
            gif(anim, outfile, fps=5)
        end
        if pp.animate_f_vs_vpa_z0
            fmin = minimum(ff[ivpa0,:,is,:])
            fmax = maximum(ff[ivpa0,:,is,:])
            # make a gif animation of f(vpa0,z,t)
            anim = @animate for i ∈ itime_min:nwrite_movie:itime_max
                @views plot(z, ff[ivpa0,:,is,i], ylims = (fmin,fmax))
            end
            outfile = string(run_name, "_f_vs_z", spec_string, ".gif")
            gif(anim, outfile, fps=5)
        end
        if pp.animate_deltaf_vs_vpa_z0
            fmin = minimum(delta_f[ivpa0,:,is,:])
            fmax = maximum(delta_f[ivpa0,:,is,:])
            # make a gif animation of f(vpa0,z,t)
            anim = @animate for i ∈ itime_min:nwrite_movie:itime_max
                @views plot(z, delta_f[ivpa0,:,is,i], ylims = (fmin,fmax))
            end
            outfile = string(run_name, "_deltaf_vs_z", spec_string, ".gif")
            gif(anim, outfile, fps=5)
        end
        if pp.animate_f_vs_vpa_z0
            fmin = minimum(ff[:,iz0,is,:])
            fmax = maximum(ff[:,iz0,is,:])

            # if is == 1
            #     tmp = copy(ff)
            #     @. tmp[:,1,1,:] /= vpa^2
            #     bohm_integral = copy(time)
            #     for i ∈ 1:ntime
            #         @views bohm_integral[i] = integrate_over_vspace(tmp[1:cld(nvpa,2)-1,1,1,i],vpa_wgts[1:cld(nvpa,2)-1])/2.0
            #     end
            #     plot(time, bohm_integral, xlabel="time", label="Bohm integral")
            #     plot!(time, density[1,1,:], label="nᵢ(zmin)")
            #     outfile = string(run_name, "_Bohm_criterion.pdf")
            #     savefig(outfile)
            #     println()
            #     if bohm_integral[end] <= density[1,1,end]
            #         println("Bohm criterion: ", bohm_integral[end], " <= ", density[1,1,end], " is satisfied!")
            #     else
            #         println("Bohm criterion: ", bohm_integral[end], " <= ", density[1,1,end], " is not satisfied!")
            #     end
            #     println()
            #     for j ∈ 0:10
            #         println("j: ", j, "  Bohm integral: ", integrate_over_vspace(tmp[1:cld(nvpa,2)-j,1,1,end],vpa_wgts[1:cld(nvpa,2)-j,end])/2.0)
            #     end
            # end
            # make a gif animation of f(vpa,z0,t)
            anim = @animate for i ∈ itime_min:nwrite_movie:itime_max
                #@views plot(vpa, ff[iz0,:,is,i], ylims = (fmin,fmax))
                @views plot(vpa, ff[:,iz0,is,i])
            end
            outfile = string(run_name, "_f_vs_vpa", spec_string, ".gif")
            gif(anim, outfile, fps=5)
        end
        if pp.animate_deltaf_vs_vpa_z0
            fmin = minimum(delta_f[:,iz0,is,:])
            fmax = maximum(delta_f[:,iz0,is,:])
            # make a gif animation of f(vpa,z0,t)
            anim = @animate for i ∈ itime_min:nwrite_movie:itime_max
                @views plot(vpa, delta_f[:,iz0,is,i], ylims = (fmin,fmax))
            end
            outfile = string(run_name, "_deltaf_vs_vpa", spec_string, ".gif")
            gif(anim, outfile, fps=5)
        end
    end
    println("done.")

end

"""
"""
function calculate_and_write_frequencies(fid, run_name, ntime, time, z, itime_min,
                                         itime_max, iz0, delta_phi, pp)
    if pp.calculate_frequencies
        println("Calculating the frequency and damping/growth rate...")
        # shifted_time = t - t0
        shifted_time = allocate_float(ntime)
        @. shifted_time = time - time[itime_min]
        # assume phi(z0,t) = A*exp(growth_rate*t)*cos(ω*t + φ)
        # and fit phi(z0,t)/phi(z0,t0), which eliminates the constant A pre-factor
        @views phi_fit = fit_delta_phi_mode(shifted_time[itime_min:itime_max], z,
                                            delta_phi[:, itime_min:itime_max])
        frequency = phi_fit.frequency
        growth_rate = phi_fit.growth_rate

        # write info related to fit to file
        io = open_ascii_output_file(run_name, "frequency_fit.txt")
        println(io, "#growth_rate: ", phi_fit.growth_rate,
                "  frequency: ", phi_fit.frequency,
                " fit_errors: ", phi_fit.amplitude_fit_error, " ",
                phi_fit.offset_fit_error, " ", phi_fit.cosine_fit_error)
        println(io)

        # Calculate the fitted phi as a function of time at index iz0
        L = z[end] - z[begin]
        fitted_delta_phi =
            @. (phi_fit.amplitude0 * cos(2.0 * π * (z[iz0] + phi_fit.offset0) / L)
                * exp(phi_fit.growth_rate * shifted_time)
                * cos(phi_fit.frequency * shifted_time + phi_fit.phase))
        for i ∈ 1:ntime
            println(io, "time: ", time[i], "  delta_phi: ", delta_phi[iz0,i],
                    "  fitted_delta_phi: ", fitted_delta_phi[i])
        end
        close(io)
        # also save fit to NetCDF file
        function get_or_create(name, description, dims=())
            if name in fid
                return fid[name]
            else
                return defVar(fid, name, mk_float, dims,
                              attrib=Dict("description"=>description))
            end
        end
        var = get_or_create("growth_rate", "mode growth rate from fit")
        var[:] = phi_fit.growth_rate
        var = get_or_create("frequency","mode frequency from fit")
        var[:] = phi_fit.frequency
        var = get_or_create("delta_phi", "delta phi from simulation", ("nz", "ntime"))
        var[:,:] = delta_phi
        var = get_or_create("phi_amplitude", "amplitude of delta phi from fit over z",
                            ("ntime",))
        var[:,:] = phi_fit.amplitude
        var = get_or_create("phi_offset", "offset of delta phi from fit over z",
                            ("ntime",))
        var[:,:] = phi_fit.offset
        var = get_or_create("fitted_delta_phi","fit to delta phi", ("ntime",))
        var[:] = fitted_delta_phi
        var = get_or_create("amplitude_fit_error",
                            "RMS error on the fit of the ln(amplitude) of phi")
        var[:] = phi_fit.amplitude_fit_error
        var = get_or_create("offset_fit_error",
                            "RMS error on the fit of the offset of phi")
        var[:] = phi_fit.offset_fit_error
        var = get_or_create("cosine_fit_error",
                            "Maximum over time of the RMS error on the fit of a cosine "
                            * "to phi.")
        var[:] = phi_fit.cosine_fit_error
        println("done.")
    else
        frequency = 0.0
        growth_rate = 0.0
        phase = 0.0
        shifted_time = allocate_float(ntime)
        @. shifted_time = time - time[itime_min]
        fitted_delta_phi = zeros(ntime)

    end
    return frequency, growth_rate, shifted_time, fitted_delta_phi
end

"""
"""
function plot_fields(phi, delta_phi, time, itime_min, itime_max, nwrite_movie,
    z, iz0, run_name, fitted_delta_phi, pp)

    println("Plotting fields data...")
    phimin = minimum(phi)
    phimax = maximum(phi)
    if pp.plot_phi0_vs_t
        # plot the time trace of phi(z=z0)
        #plot(time, log.(phi[i,:]), yscale = :log10)
        @views plot(time, phi[iz0,:])
        outfile = string(run_name, "_phi0_vs_t.pdf")
        savefig(outfile)
        # plot the time trace of phi(z=z0)-phi_fldline_avg
        @views plot(time, abs.(delta_phi[iz0,:]), xlabel="t*Lz/vti", ylabel="δϕ", yaxis=:log)
        if pp.calculate_frequencies
            plot!(time, abs.(fitted_delta_phi))
        end
        outfile = string(run_name, "_delta_phi0_vs_t.pdf")
        savefig(outfile)
    end
    if pp.plot_phi_vs_z_t
        # make a heatmap plot of ϕ(z,t)
        heatmap(time, z, phi, xlabel="time", ylabel="z", title="ϕ", c = :deep)
        outfile = string(run_name, "_phi_vs_z_t.pdf")
        savefig(outfile)
    end
    if pp.animate_phi_vs_z
        # make a gif animation of ϕ(z) at different times
        anim = @animate for i ∈ itime_min:nwrite_movie:itime_max
            @views plot(z, phi[:,i], xlabel="z", ylabel="ϕ", ylims = (phimin,phimax))
        end
        outfile = string(run_name, "_phi_vs_z.gif")
        gif(anim, outfile, fps=5)
    end
    # nz = length(z)
    # izmid = cld(nz,2)
    # plot(z[izmid:end], phi[izmid:end,end] .- phi[izmid,end], xlabel="z/Lz - 1/2", ylabel="eϕ/Te", label = "data", linewidth=2)
    # plot!(exp.(-(phi[cld(nz,2),end] .- phi[izmid:end,end])) .* erfi.(sqrt.(abs.(phi[cld(nz,2),end] .- phi[izmid:end,end])))/sqrt(pi)/0.688, phi[izmid:end,end] .- phi[izmid,end], label = "analytical", linewidth=2)
    # outfile = string(run_name, "_harrison_comparison.pdf")
    # savefig(outfile)
    plot(z, phi[:,end], xlabel="z/Lz", ylabel="eϕ/Te", label="", linewidth=2)
    outfile = string(run_name, "_phi_final.pdf")
    savefig(outfile)

    println("done.")
end

"""
"""
function plot_moments(density, delta_density, density_fldline_avg,
    parallel_flow, delta_upar, upar_fldline_avg,
    parallel_pressure, delta_ppar, ppar_fldline_avg,
    parallel_heat_flux, delta_qpar, qpar_fldline_avg,
    pp, run_name, time, itime_min, itime_max, nwrite_movie,
    z, iz0, n_species)
    println("Plotting velocity moments data...")
    # plot the species-summed, field-line averaged vs time
    denstot = copy(density_fldline_avg)
    denstot .= sum(density_fldline_avg,dims=1)
    @. denstot /= denstot[1,1]
    denstot_min = minimum(denstot[1,:]) - 0.1
    denstot_max = maximum(denstot[1,:]) + 0.1
    @views plot(time, denstot[1,:], ylims=(denstot_min,denstot_max), xlabel="time", ylabel="∑ⱼn̅ⱼ(t)/∑ⱼn̅ⱼ(0)", label="", linewidth=2)
    outfile = string(run_name, "_denstot_vs_t.pdf")
    savefig(outfile)
    for is ∈ 1:n_species
        spec_string = string(is)
        dens_min = minimum(density[:,is,:])
        dens_max = maximum(density[:,is,:])
        if pp.plot_dens0_vs_t
            # plot the time trace of n_s(z=z0)
            @views plot(time, density[iz0,is,:])
            outfile = string(run_name, "_dens0_vs_t_spec", spec_string, ".pdf")
            savefig(outfile)
            # plot the time trace of n_s(z=z0)-density_fldline_avg
            @views plot(time, abs.(delta_density[iz0,is,:]), yaxis=:log)
            outfile = string(run_name, "_delta_dens0_vs_t_spec", spec_string, ".pdf")
            savefig(outfile)
            # plot the time trace of density_fldline_avg
            @views plot(time, density_fldline_avg[is,:], xlabel="time", ylabel="<ns/Nₑ>", ylims=(dens_min,dens_max))
            outfile = string(run_name, "_fldline_avg_dens_vs_t_spec", spec_string, ".pdf")
            savefig(outfile)
            # plot the deviation from conservation of density_fldline_avg
            @views plot(time, density_fldline_avg[is,:] .- density_fldline_avg[is,1], xlabel="time", ylabel="<(ns-ns(0))/Nₑ>")
            outfile = string(run_name, "_conservation_dens_spec", spec_string, ".pdf")
            savefig(outfile)
        end
        upar_min = minimum(parallel_flow[:,is,:])
        upar_max = maximum(parallel_flow[:,is,:])
        if pp.plot_upar0_vs_t
            # plot the time trace of n_s(z=z0)
            @views plot(time, parallel_flow[iz0,is,:])
            outfile = string(run_name, "_upar0_vs_t_spec", spec_string, ".pdf")
            savefig(outfile)
            # plot the time trace of n_s(z=z0)-density_fldline_avg
            @views plot(time, abs.(delta_upar[iz0,is,:]), yaxis=:log)
            outfile = string(run_name, "_delta_upar0_vs_t_spec", spec_string, ".pdf")
            savefig(outfile)
            # plot the time trace of ppar_fldline_avg
            @views plot(time, upar_fldline_avg[is,:], xlabel="time", ylabel="<upars/sqrt(2Te/ms)>", ylims=(upar_min,upar_max))
            outfile = string(run_name, "_fldline_avg_upar_vs_t_spec", spec_string, ".pdf")
            savefig(outfile)
        end
        ppar_min = minimum(parallel_pressure[:,is,:])
        ppar_max = maximum(parallel_pressure[:,is,:])
        if pp.plot_ppar0_vs_t
            # plot the time trace of n_s(z=z0)
            @views plot(time, parallel_pressure[iz0,is,:])
            outfile = string(run_name, "_ppar0_vs_t_spec", spec_string, ".pdf")
            savefig(outfile)
            # plot the time trace of n_s(z=z0)-density_fldline_avg
            @views plot(time, abs.(delta_ppar[iz0,is,:]), yaxis=:log)
            outfile = string(run_name, "_delta_ppar0_vs_t_spec", spec_string, ".pdf")
            savefig(outfile)
            # plot the time trace of ppar_fldline_avg
            @views plot(time, ppar_fldline_avg[is,:], xlabel="time", ylabel="<ppars/NₑTₑ>", ylims=(ppar_min,ppar_max))
            outfile = string(run_name, "_fldline_avg_ppar_vs_t_spec", spec_string, ".pdf")
            savefig(outfile)
        end
        qpar_min = minimum(parallel_heat_flux[:,is,:])
        qpar_max = maximum(parallel_heat_flux[:,is,:])
        if pp.plot_qpar0_vs_t
            # plot the time trace of n_s(z=z0)
            @views plot(time, parallel_heat_flux[iz0,is,:])
            outfile = string(run_name, "_qpar0_vs_t_spec", spec_string, ".pdf")
            savefig(outfile)
            # plot the time trace of n_s(z=z0)-density_fldline_avg
            @views plot(time, abs.(delta_qpar[iz0,is,:]), yaxis=:log)
            outfile = string(run_name, "_delta_qpar0_vs_t_spec", spec_string, ".pdf")
            savefig(outfile)
            # plot the time trace of ppar_fldline_avg
            @views plot(time, qpar_fldline_avg[is,:], xlabel="time", ylabel="<qpars/NₑTₑvth>", ylims=(qpar_min,qpar_max))
            outfile = string(run_name, "_fldline_avg_qpar_vs_t_spec", spec_string, ".pdf")
            savefig(outfile)
        end
        if pp.plot_dens_vs_z_t
            # make a heatmap plot of n_s(z,t)
            heatmap(time, z, density[:,is,:], xlabel="time", ylabel="z", title="ns/Nₑ", c = :deep)
            outfile = string(run_name, "_dens_vs_z_t_spec", spec_string, ".pdf")
            savefig(outfile)
        end
        if pp.plot_upar_vs_z_t
            # make a heatmap plot of upar_s(z,t)
            heatmap(time, z, parallel_flow[:,is,:], xlabel="time", ylabel="z", title="upars/vt", c = :deep)
            outfile = string(run_name, "_upar_vs_z_t_spec", spec_string, ".pdf")
            savefig(outfile)
        end
        if pp.plot_ppar_vs_z_t
            # make a heatmap plot of upar_s(z,t)
            heatmap(time, z, parallel_pressure[:,is,:], xlabel="time", ylabel="z", title="ppars/NₑTₑ", c = :deep)
            outfile = string(run_name, "_ppar_vs_z_t_spec", spec_string, ".pdf")
            savefig(outfile)
        end
        if pp.plot_qpar_vs_z_t
            # make a heatmap plot of upar_s(z,t)
            heatmap(time, z, parallel_heat_flux[:,is,:], xlabel="time", ylabel="z", title="qpars/NₑTₑvt", c = :deep)
            outfile = string(run_name, "_qpar_vs_z_t_spec", spec_string, ".pdf")
            savefig(outfile)
        end
        if pp.animate_dens_vs_z
            # make a gif animation of ϕ(z) at different times
            anim = @animate for i ∈ itime_min:nwrite_movie:itime_max
                @views plot(z, density[:,is,i], xlabel="z", ylabel="nᵢ/Nₑ", ylims = (dens_min,dens_max))
            end
            outfile = string(run_name, "_dens_vs_z_spec", spec_string, ".gif")
            gif(anim, outfile, fps=5)
        end
        if pp.animate_upar_vs_z
            # make a gif animation of ϕ(z) at different times
            anim = @animate for i ∈ itime_min:nwrite_movie:itime_max
                @views plot(z, parallel_flow[:,is,i], xlabel="z", ylabel="upars/vt", ylims = (upar_min,upar_max))
            end
            outfile = string(run_name, "_upar_vs_z_spec", spec_string, ".gif")
            gif(anim, outfile, fps=5)
        end
    end
    println("done.")
end

"""
Fit delta_phi to get the frequency and growth rate.

Note, expect the input to be a standing wave (as simulations are initialised with just a
density perturbation), so need to extract both frequency and growth rate from the
time-variation of the amplitude.

The function assumes that if the amplitude does not cross zero, then the mode is
non-oscillatory and so fits just an exponential, not exp*cos. The simulation used as
input should be long enough to contain at least ~1 period of oscillation if the mode is
oscillatory or the fit will not work.

Arguments
---------
z : Array{mk_float, 1}
    1d array of the grid point positions
t : Array{mk_float, 1}
    1d array of the time points
delta_phi : Array{mk_float, 2}
    2d array of the values of delta_phi(z, t)

Returns
-------
phi_fit_result struct whose fields are:
    growth_rate : mk_float
        Fitted growth rate of the mode
    amplitude0 : mk_float
        Fitted amplitude at t=0
    frequency : mk_float
        Fitted frequency of the mode
    offset0 : mk_float
        Fitted offset at t=0
    amplitude_fit_error : mk_float
        RMS error in fit to ln(amplitude) - i.e. ln(A)
    offset_fit_error : mk_float
        RMS error in fit to offset - i.e. δ
    cosine_fit_error : mk_float
        Maximum of the RMS errors of the cosine fits at each time point
    amplitude : Array{mk_float, 1}
        Values of amplitude from which growth_rate fit was calculated
    offset : Array{mk_float, 1}
        Values of offset from which frequency fit was calculated
"""
function fit_delta_phi_mode(t, z, delta_phi)
    # First fit a cosine to each time slice
    results = allocate_float(3, size(delta_phi)[2])
    amplitude_guess = 1.0
    offset_guess = 0.0
    for (i, phi_z) in enumerate(eachcol(delta_phi))
        results[:, i] .= fit_cosine(z, phi_z, amplitude_guess, offset_guess)
        (amplitude_guess, offset_guess) = results[1:2, i]
    end

    amplitude = results[1, :]
    offset = results[2, :]
    cosine_fit_error = results[3, :]

    L = z[end] - z[begin]

    # Choose initial amplitude to be positive, for convenience.
    if amplitude[1] < 0
        # 'Wrong sign' of amplitude is equivalent to a phase shift by π
        amplitude .*= -1.0
        offset .+= L / 2.0
    end

    # model for linear fits
    @. model(t, p) = p[1] * t + p[2]

    # Fit offset vs. time
    # Would give phase velocity for a travelling wave, but we expect either a standing
    # wave or a zero-frequency decaying mode, so expect the time variation of the offset
    # to be ≈0
    offset_fit = curve_fit(model, t, offset, [1.0, 0.0])
    doffsetdt = offset_fit.param[1]
    offset0 = offset_fit.param[2]
    offset_error = sqrt(mean(offset_fit.resid .^ 2))
    offset_tol = 2.e-5
    if abs(doffsetdt) > offset_tol
        println("WARNING: d(offset)/dt=", doffsetdt, " is non-negligible (>", offset_tol,
              ") but fit_delta_phi_mode expected either a standing wave or a ",
              "zero-frequency decaying mode.")
    end

    growth_rate = 0.0
    amplitude0 = 0.0
    frequency = 0.0
    phase = 0.0
    fit_error = 0.0
    if all(amplitude .> 0.0)
        # No zero crossing, so assume the mode is non-oscillatory (i.e. purely
        # growing/decaying).

        # Fit ln(amplitude) vs. time so we don't give extra weight to early time points
        amplitude_fit = curve_fit(model, t, log.(amplitude), [-1.0, 1.0])
        growth_rate = amplitude_fit.param[1]
        amplitude0 = exp(amplitude_fit.param[2])
        fit_error = sqrt(mean(amplitude_fit.resid .^ 2))
        frequency = 0.0
        phase = 0.0
    else
        converged = false
        maxiter = 100
        for iter ∈ 1:maxiter
            @views growth_rate_change, frequency, phase, fit_error =
                fit_phi0_vs_time(exp.(-growth_rate*t) .* amplitude, t)
            growth_rate += growth_rate_change
            println("growth_rate: ", growth_rate, "  growth_rate_change/growth_rate: ", growth_rate_change/growth_rate, "  fit_error: ", fit_error)
            if abs(growth_rate_change/growth_rate) < 1.0e-12 || fit_error < 1.0e-11
                converged = true
                break
            end
        end
        if !converged
            println("WARNING: Iteration to find growth rate failed to converge in ", maxiter, " iterations")
        end
        amplitude0 = amplitude[1] / cos(phase)
    end

    return (growth_rate=growth_rate, frequency=frequency, phase=phase,
            amplitude0=amplitude0, offset0=offset0, amplitude_fit_error=fit_error,
            offset_fit_error=offset_error, cosine_fit_error=maximum(cosine_fit_error),
            amplitude=amplitude, offset=offset)
end

function fit_phi0_vs_time(phi0, tmod)
    # the model we are fitting to the data is given by the function 'model':
    # assume phi(z0,t) = exp(γt)cos(ωt+φ) so that
    # phi(z0,t)/phi(z0,t0) = exp((t-t₀)γ)*cos((t-t₀)*ω + phase)/cos(phase),
    # where tmod = t-t0 and phase = ωt₀-φ
    @. model(t, p) = exp(p[1]*t) * cos(p[2]*t + p[3]) / cos(p[3])
    model_params = allocate_float(3)
    model_params[1] = -0.1
    model_params[2] = 8.6
    model_params[3] = 0.0
    @views fit = curve_fit(model, tmod, phi0/phi0[1], model_params)
    # get the confidence interval at 10% level for each fit parameter
    #se = standard_error(fit)
    #standard_deviation = Array{Float64,1}
    #@. standard_deviation = se * sqrt(size(tmod))

    fitted_function = model(tmod, fit.param)
    norm = moving_average(@.((abs(phi0/phi0[1]) + abs(fitted_function))^2), 1)
    fit_error = sqrt(mean(@.((phi0/phi0[1] - fitted_function)^2 / norm)))

    return fit.param[1], fit.param[2], fit.param[3], fit_error
end

"""
Fit a cosine to a 1d array

Fit function is A*cos(2*π*n*(z + δ)/L)

The domain z is taken to be periodic, with the first and last points identified, so
L=z[end]-z[begin]

Arguments
---------
z : Array
    1d array with positions of the grid points - should have the same length as data
data : Array
    1d array of the data to be fit
amplitude_guess : Float
    Initial guess for the amplitude (the value from the previous time point might be a
    good choice)
offset_guess : Float
    Initial guess for the offset (the value from the previous time point might be a good
    choice)
n : Int, default 1
    The periodicity used for the fit

Returns
-------
amplitude : Float
    The amplitude A of the cosine fit
offset : Float
    The offset δ of the cosine fit
error : Float
    The RMS of the difference between data and the fit
"""
function fit_cosine(z, data, amplitude_guess, offset_guess, n=1)
    # Length of domain
    L = z[end] - z[begin]

    @. model(z, p) = p[1] * cos(2*π*n*(z + p[2])/L)
    fit = curve_fit(model, z, data, [amplitude_guess, offset_guess])

    # calculate error
    error = sqrt(mean(fit.resid .^ 2))

    return fit.param[1], fit.param[2], error
end

#function advection_test_1d(fstart, fend)
#    rmserr = sqrt(sum((fend .- fstart).^2))/(size(fend,1)*size(fend,2)*size(fend,3))
#    println("advection_test_1d rms error: ", rmserr)
#end

function plot_fields_rt(phi, delta_phi, time, itime_min, itime_max, nwrite_movie,
    r, ir0, run_name, fitted_delta_phi, pp)

    println("Plotting fields data...")
    phimin = minimum(phi)
    phimax = maximum(phi)
    if pp.plot_phi0_vs_t
        # plot the time trace of phi(r=r0)
        #plot(time, log.(phi[i,:]), yscale = :log10)
        @views plot(time, phi[ir0,:])
        outfile = string(run_name, "_phi(r0,z0)_vs_t.pdf")
        savefig(outfile)
        # plot the time trace of phi(r=r0)-phi_fldline_avg
        @views plot(time, abs.(delta_phi[ir0,:]), xlabel="t*Lz/vti", ylabel="δϕ", yaxis=:log)
        if pp.calculate_frequencies
            plot!(time, abs.(fitted_delta_phi))
        end
        outfile = string(run_name, "_delta_phi(r0,z0)_vs_t.pdf")
        savefig(outfile)
    end
    if pp.plot_phi_vs_z_t
        # make a heatmap plot of ϕ(r,t)
        heatmap(time, r, phi, xlabel="time", ylabel="r", title="ϕ", c = :deep)
        outfile = string(run_name, "_phi_vs_r_t.pdf")
        savefig(outfile)
    end
    if pp.animate_phi_vs_z
        # make a gif animation of ϕ(r) at different times
        anim = @animate for i ∈ itime_min:nwrite_movie:itime_max
            @views plot(r, phi[:,i], xlabel="r", ylabel="ϕ", ylims = (phimin,phimax))
        end
        outfile = string(run_name, "_phi_vs_r.gif")
        gif(anim, outfile, fps=5)
    end
    # nz = length(z)
    # izmid = cld(nz,2)
    # plot(z[izmid:end], phi[izmid:end,end] .- phi[izmid,end], xlabel="z/Lz - 1/2", ylabel="eϕ/Te", label = "data", linewidth=2)
    # plot!(exp.(-(phi[cld(nz,2),end] .- phi[izmid:end,end])) .* erfi.(sqrt.(abs.(phi[cld(nz,2),end] .- phi[izmid:end,end])))/sqrt(pi)/0.688, phi[izmid:end,end] .- phi[izmid,end], label = "analytical", linewidth=2)
    # outfile = string(run_name, "_harrison_comparison.pdf")
    # savefig(outfile)
    plot(r, phi[:,end], xlabel="r/Lr", ylabel="eϕ/Te", label="", linewidth=2)
    outfile = string(run_name, "_phi(r)_final.pdf")
    savefig(outfile)

    println("done.")
end

"""
plots various slices of the ion pdf (1d and 2d, stills and animations)
"""
function plot_charged_pdf(pdf, vpa, vperp, z, r,
    ivpa0, ivperp0, iz0, ir0,
    spec_type, n_species,
    itime_min, itime_max, nwrite_movie, run_name, pp)

    print("Plotting ion distribution function data...")

    # set up a color scheme for heat maps
    cmlog(cmlin::ColorGradient) = RGB[cmlin[x] for x=LinRange(0,1,30)]
    logdeep = cgrad(:deep, scale=:log) |> cmlog
    # create strings to help identify phase space location and species
    # in file names
    ivpa0_string = string("_ivpa0", string(ivpa0))
    ivperp0_string = string("_ivperp0", string(ivperp0))
    iz0_string = string("_iz0", string(iz0))
    ir0_string = string("_ir0", string(ir0))
    # create animations of the ion pdf
    for is ∈ 1:n_species
        if n_species > 1
            spec_string = string("_", spec_type, "_spec", string(is))
        else
            spec_string = string("_", spec_type)
        end
        # make a gif animation of f(vpa,z,t) at a given (vperp,r) location
        if pp.animate_f_vs_vpa_z
            anim = @animate for i ∈ itime_min:nwrite_movie:itime_max
                @views heatmap(z, vpa, pdf[:,ivperp0,:,ir0,is,i], xlabel="z", ylabel="vpa", c = :deep, interpolation = :cubic)
            end
            outfile = string(run_name, "_pdf_vs_vpa_z", ivperp0_string, ir0_string, spec_string, ".gif")
            gif(anim, outfile, fps=5)
        end
        # make a gif animation of f(vpa,r,t) at a given (vperp,z) location
        if pp.animate_f_vs_vpa_r
            anim = @animate for i ∈ itime_min:nwrite_movie:itime_max
                @views heatmap(r, vpa, pdf[:,ivperp0,iz0,:,is,i], xlabel="r", ylabel="vpa", c = :deep, interpolation = :cubic)
            end
            outfile = string(run_name, "_pdf_vs_vpa_r", ivperp0_string, iz0_string, spec_string, ".gif")
            gif(anim, outfile, fps=5)
        end
        # make a gif animation of f(vperp,z,t) at a given (vpa,r) location
        if pp.animate_f_vs_vperp_z
            anim = @animate for i ∈ itime_min:nwrite_movie:itime_max
                @views heatmap(z, vperp, pdf[ivpa0,:,:,ir0,is,i], xlabel="z", ylabel="vperp", c = :deep, interpolation = :cubic)
            end
            outfile = string(run_name, "_pdf_vs_vperp_z", ivpa0_string, ir0_string, spec_string, ".gif")
            gif(anim, outfile, fps=5)
        end
        # make a gif animation of f(vperp,r,t) at a given (vpa,z) location
        if pp.animate_f_vs_vperp_r
            anim = @animate for i ∈ itime_min:nwrite_movie:itime_max
                @views heatmap(r, vperp, pdf[ivpa0,:,iz0,:,is,i], xlabel="r", ylabel="vperp", c = :deep, interpolation = :cubic)
            end
            outfile = string(run_name, "_pdf_vs_vperp_r", ivperp0_string, iz0_string, spec_string, ".gif")
            gif(anim, outfile, fps=5)
        end
        # make a gif animation of f(vpa,vperp,t) at a given (z,r) location
        if pp.animate_f_vs_vperp_vpa
            anim = @animate for i ∈ itime_min:nwrite_movie:itime_max
                @views heatmap(vperp, vpa, pdf[:,:,iz0,ir0,is,i], xlabel="vperp", ylabel="vpa", c = :deep, interpolation = :cubic)
            end
            outfile = string(run_name, "_pdf_vs_vperp_vpa", iz0_string, ir0_string, spec_string, ".gif")
            gif(anim, outfile, fps=5)
        end
        # make a gif animation of f(z,r,t) at a given (vpa,vperp) location
        if pp.animate_f_vs_r_z
            anim = @animate for i ∈ itime_min:nwrite_movie:itime_max
                @views heatmap(r, z, pdf[ivpa0,ivperp0,:,:,is,i], xlabel="r", ylabel="z", c = :deep, interpolation = :cubic)
            end
            outfile = string(run_name, "_pdf_vs_r_z", ivpa0_string, ivperp0_string, spec_string, ".gif")
            gif(anim, outfile, fps=5)
        end
    end
    println("done.")
end

"""
plots various slices of the neutral pdf (1d and 2d, stills and animations)
"""
function plot_neutral_pdf(pdf, vz, vr, vzeta, z, r,
    ivz0, ivr0, ivzeta0, iz0, ir0,
    spec_type, n_species,
    itime_min, itime_max, nwrite_movie, run_name, pp)

    print("Plotting neutral distribution function data...")

    # set up a color scheme for heat maps
    cmlog(cmlin::ColorGradient) = RGB[cmlin[x] for x=LinRange(0,1,30)]
    logdeep = cgrad(:deep, scale=:log) |> cmlog
    # create strings to help identify phase space location and species
    # in file names
    ivz0_string = string("_ivz0", string(ivz0))
    ivr0_string = string("_ivr0", string(ivr0))
    ivzeta0_string = string("_ivzeta0", string(ivzeta0))
    iz0_string = string("_iz0", string(iz0))
    ir0_string = string("_ir0", string(ir0))
    # create animations of the neutral pdf
    for is ∈ 1:n_species
        if n_species > 1
            spec_string = string("_", spec_type, "_spec", string(is))
        else
            spec_string = string("_", spec_type)
        end
        # make a gif animation of f(vz,z,t) at a given (vr,vzeta,r) location
        if pp.animate_f_vs_vz_z
            anim = @animate for i ∈ itime_min:nwrite_movie:itime_max
                @views heatmap(z, vz, pdf[:,ivr0,ivzeta0,:,ir0,is,i], xlabel="z", ylabel="vz", c = :deep, interpolation = :cubic)
            end
            outfile = string(run_name, "_pdf_vs_vz_z", ivr0_string, ivzeta0_string, ir0_string, spec_string, ".gif")
            gif(anim, outfile, fps=5)
        end
        # make a gif animation of f(vr,r,t) at a given (vz,vzeta,z) location
        if pp.animate_f_vs_vr_r
            anim = @animate for i ∈ itime_min:nwrite_movie:itime_max
                @views heatmap(r, vr, pdf[ivz0,:,ivzeta0,iz0,:,is,i], xlabel="r", ylabel="vr", c = :deep, interpolation = :cubic)
            end
            outfile = string(run_name, "_pdf_vs_vr_r", ivz0_string, ivzeta0_string, iz0_string, spec_string, ".gif")
            gif(anim, outfile, fps=5)
        end
        # make a gif animation of f(z,r,t) at a given (vz,vr,vzeta) location
        if pp.animate_f_vs_r_z
            anim = @animate for i ∈ itime_min:nwrite_movie:itime_max
                @views heatmap(r, z, pdf[ivz0,ivr0,ivzeta0,:,:,is,i], xlabel="r", ylabel="z", c = :deep, interpolation = :cubic)
            end
            outfile = string(run_name, "_pdf_vs_z_r", ivz0_string, ivr0_string, ivzeta0_string, spec_string, ".gif")
            gif(anim, outfile, fps=5)
        end
    end
    println("done.")
end

function plot_fields_2D(phi, Ez, Er, time, z, r, iz0, ir0,
    itime_min, itime_max, nwrite_movie, run_name, pp, description)
    nr = size(r,1)
    print("Plotting fields data...")
    phimin = minimum(phi)
    phimax = maximum(phi)
    if pp.plot_phi_vs_r0_z # plot last timestep phi[z,ir0]
        @views plot(z, phi[:,ir0,end], xlabel=L"z/L_z", ylabel=L"\phi")
        outfile = string(run_name, "_phi"*description*"(r0,z)_vs_z.pdf")
        savefig(outfile)    
    end
    if pp.animate_phi_vs_r_z && nr > 1
        # make a gif animation of ϕ(z) at different times
        anim = @animate for i ∈ itime_min:nwrite_movie:itime_max
            @views heatmap(r, z, phi[:,:,i], xlabel="r", ylabel="z", c = :deep, interpolation = :cubic)
        end
        outfile = string(run_name, "_phi"*description*"_vs_r_z.gif")
        gif(anim, outfile, fps=5)
    end
    Ezmin = minimum(Ez)
    Ezmax = maximum(Ez)
    if pp.plot_Ez_vs_r0_z # plot last timestep Ez[z,ir0]
        @views plot(z, Ez[:,ir0,end], xlabel=L"z/L_z", ylabel=L"E_z")
        outfile = string(run_name, "_Ez"*description*"(r0,z)_vs_z.pdf")
        savefig(outfile)    
    end
    if pp.plot_wall_Ez_vs_r && nr > 1 # plot last timestep Ez[z_wall,r]
        @views plot(r, Ez[end,:,end], xlabel=L"r/L_r", ylabel=L"E_z")
        outfile = string(run_name, "_Ez"*description*"(r,z_wall)_vs_r.pdf")
        savefig(outfile)
    end
    if pp.animate_Ez_vs_r_z && nr > 1
        # make a gif animation of ϕ(z) at different times
        anim = @animate for i ∈ itime_min:nwrite_movie:itime_max
            @views heatmap(r, z, Ez[:,:,i], xlabel="r", ylabel="z", c = :deep, interpolation = :cubic)
        end
        outfile = string(run_name, "_Ez"*description*"_vs_r_z.gif")
        gif(anim, outfile, fps=5)
    end
    Ermin = minimum(Er)
    Ermax = maximum(Er)
    if pp.plot_Er_vs_r0_z # plot last timestep Er[z,ir0]
        @views plot(z, Er[:,ir0,end], xlabel=L"z/L_z", ylabel=L"E_r")
        outfile = string(run_name, "_Er"*description*"(r0,z)_vs_z.pdf")
        savefig(outfile)    
    end
    if pp.plot_wall_Er_vs_r && nr > 1 # plot last timestep Er[z_wall,r]
        @views plot(r, Er[end,:,end], xlabel=L"r/L_r", ylabel=L"E_r")
        outfile = string(run_name, "_Er"*description*"(r,z_wall)_vs_r.pdf")
        savefig(outfile)
    end
    if pp.animate_Er_vs_r_z && nr > 1
        # make a gif animation of ϕ(z) at different times
        anim = @animate for i ∈ itime_min:nwrite_movie:itime_max
            @views heatmap(r, z, Er[:,:,i], xlabel="r", ylabel="z", c = :deep, interpolation = :cubic)
        end
        outfile = string(run_name, "_Er"*description*"_vs_r_z.gif")
        gif(anim, outfile, fps=5)
    end
    println("done.")
end

function plot_charged_moments_2D(density, parallel_flow, parallel_pressure, time, z, r, iz0, ir0, n_ion_species,
    itime_min, itime_max, nwrite_movie, run_name, pp)
    nr = size(r,1)
    print("Plotting charged moments data...")
    for is in 1:n_ion_species
		description = "_ion_spec"*string(is)*"_"
		# the density
		densitymin = minimum(density[:,:,is,:])
		densitymax = maximum(density)
		if pp.plot_density_vs_r0_z # plot last timestep density[z,ir0]
			@views plot(z, density[:,ir0,is,end], xlabel=L"z/L_z", ylabel=L"n_i")
			outfile = string(run_name, "_density"*description*"(r0,z)_vs_z.pdf")
			savefig(outfile)    
		end
		if pp.plot_wall_density_vs_r && nr > 1 # plot last timestep density[z_wall,r]
			@views plot(r, density[end,:,is,end], xlabel=L"r/L_r", ylabel=L"n_i")
			outfile = string(run_name, "_density"*description*"(r,z_wall)_vs_r.pdf")
			savefig(outfile)
		end
		if pp.animate_density_vs_r_z && nr > 1
			# make a gif animation of ϕ(z) at different times
			anim = @animate for i ∈ itime_min:nwrite_movie:itime_max
				@views heatmap(r, z, density[:,:,is,i], xlabel="r", ylabel="z", c = :deep, interpolation = :cubic)
			end
			outfile = string(run_name, "_density"*description*"_vs_r_z.gif")
			gif(anim, outfile, fps=5)
		end
		if pp.plot_density_vs_r_z && nr > 1
			@views heatmap(r, z, density[:,:,is,end], xlabel=L"r", ylabel=L"z", c = :deep, interpolation = :cubic,
			windowsize = (360,240), margin = 15pt)
			outfile = string(run_name, "_density"*description*"_vs_r_z.pdf")
			savefig(outfile)
		end
		
		# the parallel flow
		parallel_flowmin = minimum(parallel_flow[:,:,is,:])
		parallel_flowmax = maximum(parallel_flow)
		if pp.plot_parallel_flow_vs_r0_z # plot last timestep parallel_flow[z,ir0]
			@views plot(z, parallel_flow[:,ir0,is,end], xlabel=L"z/L_z", ylabel=L"n_i")
			outfile = string(run_name, "_parallel_flow"*description*"(r0,z)_vs_z.pdf")
			savefig(outfile)    
		end
		if pp.plot_wall_parallel_flow_vs_r && nr > 1 # plot last timestep parallel_flow[z_wall,r]
			@views plot(r, parallel_flow[end,:,is,end], xlabel=L"r/L_r", ylabel=L"n_i")
			outfile = string(run_name, "_parallel_flow"*description*"(r,z_wall)_vs_r.pdf")
			savefig(outfile)
		end
		if pp.animate_parallel_flow_vs_r_z && nr > 1
			# make a gif animation of ϕ(z) at different times
			anim = @animate for i ∈ itime_min:nwrite_movie:itime_max
				@views heatmap(r, z, parallel_flow[:,:,is,i], xlabel="r", ylabel="z", c = :deep, interpolation = :cubic)
			end
			outfile = string(run_name, "_parallel_flow"*description*"_vs_r_z.gif")
			gif(anim, outfile, fps=5)
		end
		if pp.plot_parallel_flow_vs_r_z && nr > 1
			@views heatmap(r, z, parallel_flow[:,:,is,end], xlabel=L"r", ylabel=L"z", c = :deep, interpolation = :cubic,
			windowsize = (360,240), margin = 15pt)
			outfile = string(run_name, "_parallel_flow"*description*"_vs_r_z.pdf")
			savefig(outfile)
		end
		
		# the parallel pressure
		parallel_pressuremin = minimum(parallel_pressure[:,:,is,:])
		parallel_pressuremax = maximum(parallel_pressure)
		if pp.plot_parallel_pressure_vs_r0_z # plot last timestep parallel_pressure[z,ir0]
			@views plot(z, parallel_pressure[:,ir0,is,end], xlabel=L"z/L_z", ylabel=L"n_i")
			outfile = string(run_name, "_parallel_pressure"*description*"(r0,z)_vs_z.pdf")
			savefig(outfile)    
		end
		if pp.plot_wall_parallel_pressure_vs_r && nr > 1 # plot last timestep parallel_pressure[z_wall,r]
			@views plot(r, parallel_pressure[end,:,is,end], xlabel=L"r/L_r", ylabel=L"n_i")
			outfile = string(run_name, "_parallel_pressure"*description*"(r,z_wall)_vs_r.pdf")
			savefig(outfile)
		end
		if pp.animate_parallel_pressure_vs_r_z && nr > 1
			# make a gif animation of ϕ(z) at different times
			anim = @animate for i ∈ itime_min:nwrite_movie:itime_max
				@views heatmap(r, z, parallel_pressure[:,:,is,i], xlabel="r", ylabel="z", c = :deep, interpolation = :cubic)
			end
			outfile = string(run_name, "_parallel_pressure"*description*"_vs_r_z.gif")
			gif(anim, outfile, fps=5)
		end
		if pp.plot_parallel_pressure_vs_r_z && nr > 1
			@views heatmap(r, z, parallel_pressure[:,:,is,end], xlabel=L"r", ylabel=L"z", c = :deep, interpolation = :cubic,
			windowsize = (360,240), margin = 15pt)
			outfile = string(run_name, "_parallel_pressure"*description*"_vs_r_z.pdf")
			savefig(outfile)
		end
	end
    println("done.")
end


end<|MERGE_RESOLUTION|>--- conflicted
+++ resolved
@@ -23,13 +23,8 @@
 using ..array_allocation: allocate_float
 using ..file_io: open_ascii_output_file
 using ..type_definitions: mk_float, mk_int
-<<<<<<< HEAD
 using ..load_data: open_readonly_output_file, load_time_data
-using ..load_data: load_coordinate_data, load_vspace_coordinate_data, load_fields_data, load_pdf_data
-=======
-using ..load_data: open_netcdf_file, load_time_data
 using ..load_data: load_fields_data, load_pdf_data
->>>>>>> 1cf944dc
 using ..load_data: load_charged_particle_moments_data, load_neutral_particle_moments_data
 using ..load_data: load_neutral_pdf_data, load_neutral_velocity_coordinate_data
 using ..load_data: load_global_zr_coordinate_data, load_block_data, load_rank_data
@@ -220,17 +215,7 @@
     #    composition, species, collisions, geometry, drive_input = mk_input(scan_input)
 
     # open the netcdf file and give it the handle 'fid'
-<<<<<<< HEAD
     fid = open_readonly_output_file(run_name,"moments")
-    fid_pdfs = open_readonly_output_file(run_name,"dfns")
-    # note that ntime may differ in these output files
-    
-    # load space-time coordinate data from `moments' cdf
-    nz, z, z_wgts, Lz, nr, r, r_wgts, Lr, n_ion_species, n_neutral_species =
-        load_coordinate_data(fid)
-    nvpa, vpa, vpa_wgts, nvperp, vperp, vperp_wgts = load_vspace_coordinate_data(fid_pdfs)
-=======
-    fid = open_netcdf_file(run_name,"moments")
     # load block data on iblock=0
     nblocks, iblock = load_block_data(fid)
          
@@ -241,7 +226,6 @@
     # we need to construct the global grid below
     nz, z_local, z_local_wgts, Lz, nr, r_local, r_local_wgts, Lr = load_local_zr_coordinate_data(fid)
     # load time data 
->>>>>>> 1cf944dc
     ntime, time = load_time_data(fid)
     # load species data 
     n_ion_species, n_neutral_species = load_species_data(fid)
