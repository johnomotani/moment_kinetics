--- conflicted
+++ resolved
@@ -7,19 +7,12 @@
 using ..calculus: derivative!
 using ..looping
 
-<<<<<<< HEAD
-# use the force balance equation d(nu)/dt + d(ppar + n*upar*upar)/dz =
-# -(dens/2)*dphi/dz + R*dens_i*dens_n*(upar_n-upar_i)
-# to update the parallel particle flux dens*upar for each species
-function force_balance!(pflx, fvec, fields, collisions, z, r, dt, spectral, composition)
-=======
 """
 use the force balance equation d(nu)/dt + d(ppar + n*upar*upar)/dz =
 -(dens/2)*dphi/dz + R*dens_i*dens_n*(upar_n-upar_i)
 to update the parallel particle flux dens*upar for each species
 """
-function force_balance!(pflx, fvec, fields, collisions, vpa, z, r, dt, spectral, composition)
->>>>>>> 31e95a65
+function force_balance!(pflx, fvec, fields, collisions, z, r, dt, spectral, composition)
     # account for momentum flux contribution to force balance
     @loop_s_r is ir begin
         @views force_balance_flux_species!(pflx[:,ir,is], fvec.density[:,ir,is], fvec.upar[:,ir,is], fvec.ppar[:,ir,is], z, dt, spectral)
