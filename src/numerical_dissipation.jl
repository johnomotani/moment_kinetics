"""
"""
module numerical_dissipation

<<<<<<< HEAD
export setup_numerical_dissipation, vpa_boundary_buffer_decay!,
       vpa_boundary_buffer_diffusion!, vpa_dissipation!, z_dissipation!,
       r_dissipation!, force_minimum_pdf_value!, force_minimum_pdf_value_neutral!
=======
export setup_numerical_dissipation
       #vpa_boundary_buffer_decay!,
       #vpa_boundary_buffer_diffusion!, , z_dissipation!
export vpa_dissipation!
export vperp_dissipation!
export r_dissipation!
export z_dissipation!
>>>>>>> 4c77b372

using Base.Iterators: flatten

using ..looping
using ..calculus: derivative!, second_derivative!
using ..derivatives: derivative_r!, derivative_z!
using ..type_definitions: mk_float

Base.@kwdef struct numerical_dissipation_parameters
    vpa_boundary_buffer_damping_rate::mk_float = -1.0
    vpa_boundary_buffer_diffusion_coefficient::mk_float = -1.0
    vpa_dissipation_coefficient::mk_float = -1.0
<<<<<<< HEAD
    vz_dissipation_coefficient::mk_float = -1.0
=======
    vperp_dissipation_coefficient::mk_float = -1.0
>>>>>>> 4c77b372
    z_dissipation_coefficient::mk_float = -1.0
    r_dissipation_coefficient::mk_float = -1.0
    moment_dissipation_coefficient::mk_float = -1.0
    force_minimum_pdf_value::Union{Nothing,mk_float} = nothing
end

function setup_numerical_dissipation(input_section::Dict, is_1V)
    if is_1V && "vpa_dissipation_coefficient" ∈ keys(input_section)
        # Set default for vz_dissipation_coefficient the same as
        # vpa_dissipation_coefficient for 1V case
        input_section["vz_dissipation_coefficient"] =
            get(input_section, "vz_dissipation_coefficient",
                input_section["vpa_dissipation_coefficient"])
    end

    input = Dict(Symbol(k)=>v for (k,v) in input_section)

    return numerical_dissipation_parameters(; input...)
end

"""
Suppress the distribution function by damping towards a Maxwellian in the last element
before the vpa boundaries, to avoid numerical instabilities there.

Disabled by default.

The damping rate is set in the input TOML file by the parameter
```
[numerical_dissipation]
vpa_boundary_buffer_damping_rate = 0.1
```
"""
function vpa_boundary_buffer_decay!(f_out, fvec_in, moments, vpa, dt,
                                    num_diss_params::numerical_dissipation_parameters)
    damping_rate_prefactor = num_diss_params.vpa_boundary_buffer_damping_rate

    if damping_rate_prefactor <= 0.0
        return nothing
    end

    if vpa.nelement > 2
        # Damping rate decays quadratically through the first/last elements
        # Hopefully this makes it smooth...
        # Note vpa is antisymmetric with vpa=0 in the centre of the grid, so the following
        # should work for both ends of the grid.
        @. vpa.scratch = damping_rate_prefactor *
                         (abs(vpa.grid) - abs(vpa.grid[vpa.ngrid])^2) /
                         (abs(vpa.grid[1]) - abs(vpa.grid[vpa.ngrid])^2)

        # Iterate over the first and last element in the vpa dimension
        vpa_inds = flatten((1:vpa.ngrid, vpa.n-vpa.ngrid+1:vpa.n))
    else
        # ≤2 elements, so applying a 'buffer' in the boundary elements would apply it
        # across the whole grid. Instead, hard-code a number of grid points to use as
        # the 'buffer'.
        nbuffer = 16

        @. vpa.scratch = damping_rate_prefactor *
                         (abs(vpa.grid) - abs(vpa.grid[nbuffer])^2) /
                         (abs(vpa.grid[1]) - abs(vpa.grid[nbuffer])^2)

        # Iterate over the first and last element in the vpa dimension
        vpa_inds = flatten((1:nbuffer, vpa.n-nbuffer+1:vpa.n))
    end

    begin_s_r_z_region()

    if moments.evolve_upar && moments.evolve_ppar
        @loop_s_r_z is ir iz begin
            for ivpa ∈ vpa_inds
                f_out[ivpa,iz,ir,is] += dt*vpa.scratch[ivpa]*
                                        (exp(-vpa.grid[ivpa]^2) - fvec_in.pdf[ivpa,iz,ir,is])
            end
        end
    elseif moments.evolve_ppar
        @loop_s_r_z is ir iz begin
            vth = sqrt(2.0*fvec_in.ppar[iz,ir,is]/fvec_in.density[iz,ir,is])
            for ivpa ∈ vpa_inds
                f_out[ivpa,iz,ir,is] += dt*vpa.scratch[ivpa]*
                                        (exp(-(vpa.grid[ivpa] -
                                               fvec_in.upar[iz,ir,is]/vth)^2) -
                                         fvec_in.pdf[ivpa,iz,ir,is])
            end
        end
    elseif moments.evolve_upar
        @loop_s_r_z is ir iz begin
            vth = sqrt(2.0*fvec_in.ppar[iz,ir,is]/fvec_in.density[iz,ir,is])
            for ivpa ∈ vpa_inds
                f_out[ivpa,iz,ir,is] += dt*vpa.scratch[ivpa]*
                                        (exp(-(vpa.grid[ivpa])^2)/vth -
                                         fvec_in.pdf[ivpa,iz,ir,is])
            end
        end
    elseif moments.evolve_density
        @loop_s_r_z is ir iz begin
            vth = sqrt(2.0*fvec_in.ppar[iz,ir,is]/fvec_in.density[iz,ir,is])
            for ivpa ∈ vpa_inds
                f_out[ivpa,iz,ir,is] += dt*vpa.scratch[ivpa]*
                                        (exp(-(vpa.grid[ivpa] -
                                               fvec_in.upar[iz,ir,is])^2)/vth -
                                         fvec_in.pdf[ivpa,iz,ir,is])
            end
        end
    else
        @loop_s_r_z is ir iz begin
            vth = sqrt(2.0*fvec_in.ppar[iz,ir,is]/fvec_in.density[iz,ir,is])
            for ivpa ∈ vpa_inds
                f_out[ivpa,iz,ir,is] += dt*vpa.scratch[ivpa]*
                                        (fvec_in.density[iz,ir,is]/vth*
                                         exp(-(vpa.grid[ivpa] -
                                               fvec_in.upar[iz,ir,is])^2)/vth -
                                         fvec_in.pdf[ivpa,iz,ir,is])
            end
        end
    end

    return nothing
end

"""
Suppress the distribution function by applying diffusion in the last element before the
vpa boundaries, to avoid numerical instabilities there.

Disabled by default.

The maximum diffusion rate in the buffer is set in the input TOML file by the parameter
```
[numerical_dissipation]
vpa_boundary_buffer_diffusion_coefficient = 0.1
```
"""
function vpa_boundary_buffer_diffusion!(f_out, fvec_in, vpa, vpa_spectral, dt,
                                        num_diss_params::numerical_dissipation_parameters)
    diffusion_prefactor = num_diss_params.vpa_boundary_buffer_diffusion_coefficient

    if diffusion_prefactor <= 0.0
        return nothing
    end

    if vpa.nelement > 2
        # Damping rate decays quadratically through the first/last elements
        # Hopefully this makes it smooth...
        # Note vpa is antisymmetric with vpa=0 in the centre of the grid, so the following
        # should work for both ends of the grid.
        @. vpa.scratch = diffusion_prefactor *
        (abs(vpa.grid) - abs(vpa.grid[vpa.ngrid])^2) /
        (abs(vpa.grid[1]) - abs(vpa.grid[vpa.ngrid])^2)

        # Iterate over the first and last element in the vpa dimension
        vpa_inds = flatten((1:vpa.ngrid, vpa.n-vpa.ngrid+1:vpa.n))
    else
        # ≤2 elements, so applying a 'buffer' in the boundary elements would apply it
        # across the whole grid. Instead, hard-code a number of grid points to use as
        # the 'buffer'.
        nbuffer = 16

        @. vpa.scratch = diffusion_prefactor *
        (abs(vpa.grid) - abs(vpa.grid[nbuffer])^2) /
        (abs(vpa.grid[1]) - abs(vpa.grid[nbuffer])^2)

        # Iterate over the first and last element in the vpa dimension
        vpa_inds = flatten((1:nbuffer, vpa.n-nbuffer+1:vpa.n))
    end

    begin_s_r_z_region()

    @loop_s_r_z is ir iz begin
        # Calculate second derivative
        @views derivative!(vpa.scratch2, fvec_in.pdf[:,iz,ir,is], vpa, vpa_spectral,
                           Val(2))
        for ivpa ∈ vpa_inds
            f_out[ivpa,iz,ir,is] += dt*vpa.scratch[ivpa]*vpa.scratch2[ivpa]
        end
    end

    return nothing
end

"""
Try to suppress oscillations near the boundary by ensuring that every point in the final
element is ≤ the innermost value. The distribution function should be decreasing near
the boundaries, so this should be an OK thing to force.

Note: not currently used.
"""
function vpa_boundary_force_decreasing!(f_out, vpa)
    begin_s_r_z_region()

    ngrid = vpa.ngrid
    n = vpa.n
    last_start = n - ngrid + 1
    @loop_s_r_z is ir iz begin
        # First element in vpa
        for ivpa ∈ 1:ngrid-1
            if f_out[ivpa,iz,ir,is] > f_out[ngrid,iz,ir,is]
                f_out[ivpa,iz,ir,is] = f_out[ngrid,iz,ir,is]
            end
        end
        # Last element in vpa
        for ivpa ∈ last_start+1:n
            if f_out[ivpa,iz,ir,is] > f_out[last_start,iz,ir,is]
                f_out[ivpa,iz,ir,is] = f_out[last_start,iz,ir,is]
            end
        end
    end

    return nothing
end

"""
Add diffusion in the vpa direction to suppress oscillations

Disabled by default.

The diffusion coefficient is set in the input TOML file by the parameter
```
[numerical_dissipation]
vpa_dissipation_coefficient = 0.1
```
"""
function vpa_dissipation!(f_out, f_in, vpa, spectral::T_spectral, dt,
        num_diss_params::numerical_dissipation_parameters) where T_spectral

    diffusion_coefficient = num_diss_params.vpa_dissipation_coefficient
    if diffusion_coefficient <= 0.0 || vpa.n == 1
        return nothing
    end

    begin_s_r_z_vperp_region()

    # if T_spectral <: Bool
    #     # Scale diffusion coefficient like square of grid spacing, so convergence will
    #     # be second order accurate despite presence of numerical dissipation.
    #     # Assume constant grid spacing, so all cell_width entries are the same.
    #     diffusion_coefficient *= vpa.cell_width[1]^2
    # else
    #     # Dissipation should decrease with element size at order (ngrid-1) to preserve
    #     # expected convergence of Chebyshev pseudospectral scheme
    #     diffusion_coefficient *= (vpa.L/vpa.nelement)^(vpa.ngrid-1)
    # end
    if vpa.discretization == "gausslegendre_pseudospectral"
        @loop_s_r_z_vperp is ir iz ivperp begin
           @views second_derivative!(vpa.scratch2, f_in[:,ivperp,iz,ir,is], vpa, spectral)
           @views @. f_out[:,ivperp,iz,ir,is] += dt * diffusion_coefficient * vpa.scratch2 
        end
    else
        @loop_s_r_z_vperp is ir iz ivperp begin
        # # Don't want to dissipate the fluid moments, so divide out the Maxwellian, then
        # # diffuse the result, i.e.
        # # df/dt += diffusion_coefficient * f_M d2(f/f_M)/dvpa2
        # # Store f_M in vpa.scratch
        # if (moments.evolve_ppar || moments.evolve_vth) && moments.evolve_upar
        #     @views @. vpa.scratch = exp(-vpa.grid^2)
        # elseif moments.evolve_ppar || moments.evolve_vth
        #     vth = sqrt(2.0*fvec_in.ppar[iz,ir,is]/fvec_in.density[iz,ir,is])
        #     @views @. vpa.scratch = exp(-(vpa.grid - fvec_in.upar[iz,ir,is]/vth)^2)
        # elseif moments.evolve_upar
        #     vth = sqrt(2.0*fvec_in.ppar[iz,ir,is]/fvec_in.density[iz,ir,is])
        #     @views @. vpa.scratch = exp(-(vpa.grid/vth)^2)
        # elseif moments.evolve_density
        #     vth = sqrt(2.0*fvec_in.ppar[iz,ir,is]/fvec_in.density[iz,ir,is])
        #     @views @. vpa.scratch = exp(-((vpa.grid - fvec_in.upar[iz,ir,is])/vth)^2)
        # else
        #     vth = sqrt(2.0*fvec_in.ppar[iz,ir,is]/fvec_in.density[iz,ir,is])
        #     @views @. vpa.scratch = (fvec_in.density[iz,ir,is] *
        #                              exp(-((vpa.grid - fvec_in.upar[iz,ir,is])/vth)^2))
        # end
        # @views @. vpa.scratch2 = fvec_in.pdf[:,iz,ir,is] / vpa.scratch
        # derivative!(vpa.scratch3, vpa.scratch2, vpa, spectral, Val(2))
        # @views @. f_out[:,iz,ir,is] += dt * diffusion_coefficient * vpa.scratch *
        #                                vpa.scratch3
            vpa.scratch2 .= 1.0 # placeholder for Q in d / d vpa ( Q d f / d vpa)
            @views second_derivative!(vpa.scratch, f_in[:,ivperp,iz,ir,is], vpa.scratch2, vpa, spectral)
            @views @. f_out[:,ivperp,iz,ir,is] += dt * diffusion_coefficient * vpa.scratch
        end
    end
    return nothing
end

"""
Add diffusion in the vperp direction to suppress oscillations

Disabled by default.

The diffusion coefficient is set in the input TOML file by the parameter
```
[numerical_dissipation]
vperp_dissipation_coefficient = 0.1
```
"""
function vperp_dissipation!(f_out, f_in, vperp, spectral::T_spectral, dt,
        num_diss_params::numerical_dissipation_parameters) where T_spectral
    
    begin_s_r_z_vpa_region()

    diffusion_coefficient = num_diss_params.vperp_dissipation_coefficient
    if diffusion_coefficient <= 0.0 || vperp.n == 1
        return nothing
    end
    
    @loop_s_r_z_vpa is ir iz ivpa begin
        @views derivative!(vperp.scratch, f_in[ivpa,:,iz,ir,is], vperp, spectral)
        @views derivative!(vperp.scratch2, vperp.scratch, vperp, spectral)
        @views @. f_out[ivpa,:,iz,ir,is] += dt * diffusion_coefficient * vperp.scratch2
    end

    return nothing
end

"""
Add diffusion in the z direction to suppress oscillations

Disabled by default.

The diffusion coefficient is set in the input TOML file by the parameter
```
[numerical_dissipation]
z_dissipation_coefficient = 0.1
```

Note that the current distributed-memory compatible
implementation does not impose a penalisation term
on internal or external element boundaries

"""
function z_dissipation!(f_out, f_in, z, z_spectral::T_spectral, dt,
        num_diss_params::numerical_dissipation_parameters, scratch_dummy) where T_spectral

    diffusion_coefficient = num_diss_params.z_dissipation_coefficient
    if diffusion_coefficient <= 0.0 || z.n == 1
        return nothing
    end

    begin_s_r_vperp_vpa_region()

    # calculate d / d z ( Q d f / d z ) using distributed memory compatible routines
    # first compute d f / d z using centred reconciliation and place in dummy array #1
    derivative_z!(scratch_dummy.buffer_vpavperpzrs_1, f_in[:,:,:,:,:],
                  scratch_dummy.buffer_vpavperprs_1, scratch_dummy.buffer_vpavperprs_2,
                  scratch_dummy.buffer_vpavperprs_3,scratch_dummy.buffer_vpavperprs_4,
                  z_spectral,z)
    # form Q d f / d r and place in dummy array #2
    @loop_s_r_vperp_vpa is ir ivperp ivpa begin
        Q = 1.0 # placeholder for geometrical or velocity space dependent metric coefficient
        @. scratch_dummy.buffer_vpavperpzrs_2[ivpa,ivperp,:,ir,is] =  Q * scratch_dummy.buffer_vpavperpzrs_1[ivpa,ivperp,:,ir,is]
    end
    # compute d / d z ( Q d f / d z ) using centred reconciliation and place in dummy array #1
    derivative_z!(scratch_dummy.buffer_vpavperpzrs_1, scratch_dummy.buffer_vpavperpzrs_2[:,:,:,:,:],
                  scratch_dummy.buffer_vpavperprs_1, scratch_dummy.buffer_vpavperprs_2,
                  scratch_dummy.buffer_vpavperprs_3,scratch_dummy.buffer_vpavperprs_4,
                  z_spectral,z)
    # advance f due to diffusion_coefficient * d / d z ( Q d f / d z )
    @loop_s_r_vperp_vpa is ir ivperp ivpa begin
        @views @. f_out[ivpa,ivperp,:,ir,is] += dt * diffusion_coefficient * scratch_dummy.buffer_vpavperpzrs_1[ivpa,ivperp,:,ir,is]
    end

    return nothing
end

"""
Add diffusion in the r direction to suppress oscillations

Disabled by default.

The diffusion coefficient is set in the input TOML file by the parameter
```
[numerical_dissipation]
r_dissipation_coefficient = 0.1

```

Note that the current distributed-memory compatible
implementation does not impose a penalisation term
on internal or external element boundaries

"""
function r_dissipation!(f_out, f_in, r, r_spectral::T_spectral, dt,
        num_diss_params::numerical_dissipation_parameters, scratch_dummy) where T_spectral

    diffusion_coefficient = num_diss_params.r_dissipation_coefficient
    if diffusion_coefficient <= 0.0 || r.n == 1
        return nothing
    end

    begin_s_z_vperp_vpa_region()

    # calculate d / d r ( Q d f / d r ) using distributed memory compatible routines
    # first compute d f / d r using centred reconciliation and place in dummy array #1
    derivative_r!(scratch_dummy.buffer_vpavperpzrs_1, f_in[:,:,:,:,:],
                  scratch_dummy.buffer_vpavperpzs_1, scratch_dummy.buffer_vpavperpzs_2,
                  scratch_dummy.buffer_vpavperpzs_3,scratch_dummy.buffer_vpavperpzs_4,
                  r_spectral,r)
    # form Q d f / d r and place in dummy array #2
    @loop_s_z_vperp_vpa is iz ivperp ivpa begin
        Q = 1.0 # placeholder for geometrical or velocity space dependent metric coefficient
        @. scratch_dummy.buffer_vpavperpzrs_2[ivpa,ivperp,iz,:,is] =  Q * scratch_dummy.buffer_vpavperpzrs_1[ivpa,ivperp,iz,:,is]
    end
    # compute d / d r ( Q d f / d r ) using centred reconciliation and place in dummy array #1
    derivative_r!(scratch_dummy.buffer_vpavperpzrs_1, scratch_dummy.buffer_vpavperpzrs_2[:,:,:,:,:],
                  scratch_dummy.buffer_vpavperpzs_1, scratch_dummy.buffer_vpavperpzs_2,
                  scratch_dummy.buffer_vpavperpzs_3,scratch_dummy.buffer_vpavperpzs_4,
                  r_spectral,r)
    # advance f due to diffusion_coefficient * d / d r ( Q d f / d r )
    @loop_s_z_vperp_vpa is iz ivperp ivpa begin
        @views @. f_out[ivpa,ivperp,iz,:,is] += dt * diffusion_coefficient * scratch_dummy.buffer_vpavperpzrs_1[ivpa,ivperp,iz,:,is]
    end

    return nothing
end

"""
Add diffusion in the vz direction to suppress oscillations for neutrals

Disabled by default.

The diffusion coefficient is set in the input TOML file by the parameter
```
[numerical_dissipation]
vz_dissipation_coefficient = 0.1
```
"""
function vz_dissipation_neutral!(f_out, f_in, vz, spectral::T_spectral, dt,
        num_diss_params::numerical_dissipation_parameters) where T_spectral

    diffusion_coefficient = num_diss_params.vz_dissipation_coefficient
    if diffusion_coefficient <= 0.0
        return nothing
    end

    begin_sn_r_z_vzeta_vr_region()

    @loop_sn_r_z_vzeta_vr isn ir iz ivzeta ivr begin
        vz.scratch2 .= 1.0 # placeholder for Q in d / d vpa ( Q d f / d vpa)
        @views second_derivative!(vz.scratch, f_in[:,ivr,ivzeta,iz,ir,isn], vz.scratch2, vz, spectral)
        @views @. f_out[:,ivr,ivzeta,iz,ir,isn] += dt * diffusion_coefficient * vz.scratch
    end

    return nothing
end

"""
Add diffusion in the z direction to suppress oscillations for neutrals

Disabled by default.

The diffusion coefficient is set in the input TOML file by the parameter
```
[numerical_dissipation]
z_dissipation_coefficient = 0.1
```

Note that the current distributed-memory compatible
implementation does not impose a penalisation term
on internal or external element boundaries

"""
function z_dissipation_neutral!(f_out, f_in, z, z_spectral::T_spectral, dt,
        num_diss_params::numerical_dissipation_parameters, scratch_dummy) where T_spectral

    diffusion_coefficient = num_diss_params.z_dissipation_coefficient
    if diffusion_coefficient <= 0.0
        return nothing
    end

    begin_sn_r_vzeta_vr_vz_region()

    # calculate d / d z ( Q d f / d z ) using distributed memory compatible routines
    # first compute d f / d z using centred reconciliation and place in dummy array #1
    derivative_z!(scratch_dummy.buffer_vzvrvzetazrsn_1, f_in,
                  scratch_dummy.buffer_vzvrvzetarsn_1, scratch_dummy.buffer_vzvrvzetarsn_2,
                  scratch_dummy.buffer_vzvrvzetarsn_3,scratch_dummy.buffer_vzvrvzetarsn_4,
                  z_spectral,z)
    # form Q d f / d r and place in dummy array #2
    @loop_sn_r_vzeta_vr_vz isn ir ivzeta ivr ivz begin
        Q = 1.0 # placeholder for geometrical or velocity space dependent metric coefficient
        @. scratch_dummy.buffer_vzvrvzetazrsn_2[ivz,ivr,ivzeta,:,ir,isn] =  Q * scratch_dummy.buffer_vzvrvzetazrsn_1[ivz,ivr,ivzeta,:,ir,isn]
    end
    # compute d / d z ( Q d f / d z ) using centred reconciliation and place in dummy array #1
    derivative_z!(scratch_dummy.buffer_vzvrvzetazrsn_1, scratch_dummy.buffer_vzvrvzetazrsn_2,
                  scratch_dummy.buffer_vzvrvzetarsn_1, scratch_dummy.buffer_vzvrvzetarsn_2,
                  scratch_dummy.buffer_vzvrvzetarsn_3,scratch_dummy.buffer_vzvrvzetarsn_4,
                  z_spectral,z)
    # advance f due to diffusion_coefficient * d / d z ( Q d f / d z )
    @loop_sn_r_vzeta_vr_vz isn ir ivzeta ivr ivz begin
        @views @. f_out[ivz,ivr,ivzeta,:,ir,isn] += dt * diffusion_coefficient * scratch_dummy.buffer_vpavperpzrs_1[ivz,ivr,ivzeta,:,ir,isn]
    end

    return nothing
end

"""
Add diffusion in the r direction to suppress oscillations for neutrals

Disabled by default.

The diffusion coefficient is set in the input TOML file by the parameter
```
[numerical_dissipation]
r_dissipation_coefficient = 0.1

```

Note that the current distributed-memory compatible
implementation does not impose a penalisation term
on internal or external element boundaries

"""
function r_dissipation_neutral!(f_out, f_in, r, r_spectral::T_spectral, dt,
        num_diss_params::numerical_dissipation_parameters, scratch_dummy) where T_spectral

    diffusion_coefficient = num_diss_params.r_dissipation_coefficient
    if diffusion_coefficient <= 0.0 || r.n == 1
        return nothing
    end

    begin_sn_z_vzeta_vr_vz_region()

    # calculate d / d r ( Q d f / d r ) using distributed memory compatible routines
    # first compute d f / d r using centred reconciliation and place in dummy array #1
    derivative_r!(scratch_dummy.buffer_vzvrvzetazrsn_1, f_in,
                  scratch_dummy.buffer_vzvrvzetazsn_1, scratch_dummy.buffer_vzvrvzetazsn_2,
                  scratch_dummy.buffer_vzvrvzetazsn_3,scratch_dummy.buffer_vzvrvzetazsn_4,
                  r_spectral,r)
    # form Q d f / d r and place in dummy array #2
    @loop_sn_z_vzeta_vr_vz isn iz ivzeta ivr ivz begin
        Q = 1.0 # placeholder for geometrical or velocity space dependent metric coefficient
        @. scratch_dummy.buffer_vzvrvzetazrsn_2[ivz,ivr,ivzeta,iz,:,isn] =  Q * scratch_dummy.buffer_vzvrvzetazrsn_1[ivz,ivr,ivzeta,iz,:,isn]
    end
    # compute d / d r ( Q d f / d r ) using centred reconciliation and place in dummy array #1
    derivative_r!(scratch_dummy.buffer_vzvrvzetazrsn_1, scratch_dummy.buffer_vzvrvzetazrsn_2,
                  scratch_dummy.buffer_vzvrvzetazsn_1, scratch_dummy.buffer_vzvrvzetazsn_2,
                  scratch_dummy.buffer_vzvrvzetazsn_3,scratch_dummy.buffer_vzvrvzetazsn_4,
                  r_spectral,r)
    # advance f due to diffusion_coefficient * d / d r ( Q d f / d r )
    @loop_sn_z_vzeta_vr_vz isn iz ivzeta ivr ivz begin
        @views @. f_out[ivz,ivr,ivzeta,iz,:,isn] += dt * diffusion_coefficient * scratch_dummy.buffer_vpavperpzrs_1[ivz,ivr,ivzeta,iz,:,isn]
    end

    return nothing
end

"""
    force_minimum_pdf_value!(f, num_diss_paras::numerical_dissipation_parameters)

Set a minimum value for the pdf-sized array `f`. Any points less than the minimum are
set to the minimum. By default, no minimum is applied. The minimum value can be set by
```
[numerical_dissipation]
force_minimum_pdf_value = 0.0
```
"""
function force_minimum_pdf_value!(f, num_diss_params::numerical_dissipation_parameters)
    minval = num_diss_params.force_minimum_pdf_value

    if minval === nothing
        return nothing
    end

    @loop_s_r_z_vperp_vpa is ir iz ivperp ivpa begin
        if f[ivpa,ivperp,iz,ir,is] < minval
            f[ivpa,ivperp,iz,ir,is] = minval
        end
    end

    return nothing
end

"""
    force_minimum_pdf_value_neutral!(f, num_diss_paras::numerical_dissipation_parameters)

Set a minimum value for the neutral-pdf-sized array `f`. Any points less than the minimum
are set to the minimum. By default, no minimum is applied. The minimum value can be set by
```
[numerical_dissipation]
force_minimum_pdf_value = 0.0
```
"""
function force_minimum_pdf_value_neutral!(f, num_diss_params::numerical_dissipation_parameters)
    minval = num_diss_params.force_minimum_pdf_value

    if minval === nothing
        return nothing
    end

    @loop_sn_r_z_vzeta_vr_vz isn ir iz ivzeta ivr ivz begin
        if f[ivz,ivr,ivzeta,iz,ir,isn] < minval
            f[ivz,ivr,ivzeta,iz,ir,isn] = minval
        end
    end

    return nothing
end

end<|MERGE_RESOLUTION|>--- conflicted
+++ resolved
@@ -2,19 +2,10 @@
 """
 module numerical_dissipation
 
-<<<<<<< HEAD
 export setup_numerical_dissipation, vpa_boundary_buffer_decay!,
        vpa_boundary_buffer_diffusion!, vpa_dissipation!, z_dissipation!,
-       r_dissipation!, force_minimum_pdf_value!, force_minimum_pdf_value_neutral!
-=======
-export setup_numerical_dissipation
-       #vpa_boundary_buffer_decay!,
-       #vpa_boundary_buffer_diffusion!, , z_dissipation!
-export vpa_dissipation!
-export vperp_dissipation!
-export r_dissipation!
-export z_dissipation!
->>>>>>> 4c77b372
+       r_dissipation!, force_minimum_pdf_value!, force_minimum_pdf_value_neutral!,
+       vperp_dissipation!
 
 using Base.Iterators: flatten
 
@@ -27,11 +18,8 @@
     vpa_boundary_buffer_damping_rate::mk_float = -1.0
     vpa_boundary_buffer_diffusion_coefficient::mk_float = -1.0
     vpa_dissipation_coefficient::mk_float = -1.0
-<<<<<<< HEAD
     vz_dissipation_coefficient::mk_float = -1.0
-=======
     vperp_dissipation_coefficient::mk_float = -1.0
->>>>>>> 4c77b372
     z_dissipation_coefficient::mk_float = -1.0
     r_dissipation_coefficient::mk_float = -1.0
     moment_dissipation_coefficient::mk_float = -1.0
