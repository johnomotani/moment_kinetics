--- conflicted
+++ resolved
@@ -301,12 +301,8 @@
     bindir = joinpath(repo_dir, "bin")
     mkpath(bindir)
     julia_executable_name = joinpath(bindir, "julia")
-<<<<<<< HEAD
-    if batch_system || julia_directory == ""
-=======
     println("check use_plots=", mk_preferences["use_plots"], " ", mk_preferences["use_plots"] == "n")
     if batch_system || (julia_directory == "" && mk_preferences["use_plots"] == "n")
->>>>>>> 6e9e2e39
         # Make a local link to the Julia binary so scripts in the repo can find it
         println("\n** Making a symlink to the julia executable at bin/julia\n")
         islink(julia_executable_name) && rm(julia_executable_name)
@@ -316,13 +312,9 @@
         # needing the julia.env setup
         open(julia_executable_name, "w") do io
             println(io, "#!/usr/bin/env bash")
-<<<<<<< HEAD
-            println(io, "export JULIA_DEPOT_PATH=$julia_directory")
-=======
             if julia_directory != ""
                 println(io, "export JULIA_DEPOT_PATH=$julia_directory")
             end
->>>>>>> 6e9e2e39
             julia_path = joinpath(Sys.BINDIR, "julia")
             println(io, "$julia_path \"\$@\"")
         end
